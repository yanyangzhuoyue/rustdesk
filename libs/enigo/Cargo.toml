[package]
name = "enigo"
version = "0.0.14"
authors = ["Dustin Bensing <dustin.bensing@googlemail.com>"]
edition = "2018"
build = "build.rs"

description = "Enigo lets you control your mouse and keyboard in an abstract way on different operating systems (currently only Linux, macOS, Win – Redox and *BSD planned)"
documentation = "https://docs.rs/enigo/"
homepage = "https://github.com/enigo-rs/enigo"
repository = "https://github.com/enigo-rs/enigo"
readme = "README.md"
keywords = ["input", "mouse", "testing", "keyboard", "automation"]
categories = ["development-tools::testing", "api-bindings", "hardware-support"]
license = "MIT"

[badges]
travis-ci = { repository = "enigo-rs/enigo" }
appveyor = { repository = "pythoneer/enigo-85xiy" }

[dependencies]
serde = { version = "1.0", optional = true }
serde_derive = { version = "1.0", optional = true }
log = "0.4"
<<<<<<< HEAD
rdev = { git = "https://github.com/asur4s/rdev" }
=======
hbb_common = { path = "../hbb_common" }
>>>>>>> d65c486b

[features]
with_serde = ["serde", "serde_derive"]

[target.'cfg(target_os = "windows")'.dependencies]
winapi = { version = "0.3", features = ["winuser", "winbase"] }

[target.'cfg(target_os = "macos")'.dependencies]
core-graphics = "0.22"
objc = "0.2"
unicode-segmentation = "1.6"

[target.'cfg(target_os = "linux")'.dependencies]
libc = "0.2"

[build-dependencies]
pkg-config = "0.3"<|MERGE_RESOLUTION|>--- conflicted
+++ resolved
@@ -22,11 +22,8 @@
 serde = { version = "1.0", optional = true }
 serde_derive = { version = "1.0", optional = true }
 log = "0.4"
-<<<<<<< HEAD
 rdev = { git = "https://github.com/asur4s/rdev" }
-=======
 hbb_common = { path = "../hbb_common" }
->>>>>>> d65c486b
 
 [features]
 with_serde = ["serde", "serde_derive"]
