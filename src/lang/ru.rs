--- conflicted
+++ resolved
@@ -581,22 +581,13 @@
         ("2FA code", "Код 2FA"),
         ("2fa_tip", "Введите код двухфакторной аутентификации из приложения для аутентификации."),
         ("More", "Ещё"),
-<<<<<<< HEAD
-        ("enable-2fa-title", ""),
-        ("enable-2fa-desc", ""),
-        ("wrong-2fa-code", ""),
-        ("enter-2fa-title", ""),
-        ("Email verification code must be 6 characters.", ""),
-        ("2FA code must be 6 digits.", ""),
-        ("Multiple active user sessions found", ""),
-        ("Please select the user you want to connect to", ""),
-=======
         ("enable-2fa-title", "Использовать двухфакторную аутентификацию"),
         ("enable-2fa-desc", "Настройте приложение аутентификации. Используйте, например, Authy, Microsoft или Google Authenticator, на телефоне или компьютере.\n\nОтсканируйте QR-код с помощью приложения аутентификации и введите код, который отобразит это приложение, чтобы включить двухфакторную аутентификацию."),
         ("wrong-2fa-code", "Невозможно подтвердить код. Проверьте код и настройки местного времени."),
         ("enter-2fa-title", "Двухфакторная аутентификация"),
         ("Email verification code must be 6 characters.", "Код подтверждения электронной почты должен состоять из 6 символов."),
         ("2FA code must be 6 digits.", "Код двухфакторной аутентификации должен состоять из 6 цифр."),
->>>>>>> 5770aeee
+        ("Multiple active user sessions found", ""),
+        ("Please select the user you want to connect to", ""),
     ].iter().cloned().collect();
 }