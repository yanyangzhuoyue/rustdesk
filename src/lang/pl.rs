lazy_static::lazy_static! {
pub static ref T: std::collections::HashMap<&'static str, &'static str> =
    [
        ("Status", "Status"),
        ("Your Desktop", "Twój pulpit"),
        ("desk_tip", "Aby połączyć się z tym urządzeniem, użyj poniższego ID i hasła"),
        ("Password", "Hasło"),
        ("Ready", "Gotowe"),
        ("Established", "Nawiązano"),
        ("connecting_status", "Łączenie"),
        ("Enable service", "Włącz usługę"),
        ("Start service", "Uruchom usługę"),
        ("Service is running", "Usługa uruchomiona"),
        ("Service is not running", "Usługa nie jest uruchomiona"),
        ("not_ready_status", "Brak gotowości"),
        ("Control Remote Desktop", "Połącz się z"),
        ("Transfer file", "Transfer plików"),
        ("Connect", "Połącz"),
        ("Recent sessions", "Ostatnie sesje"),
        ("Address book", "Książka adresowa"),
        ("Confirmation", "Potwierdzenie"),
        ("TCP tunneling", "Tunelowanie TCP"),
        ("Remove", "Usuń"),
        ("Refresh random password", "Odśwież losowe hasło"),
        ("Set your own password", "Ustaw własne hasło"),
        ("Enable keyboard/mouse", "Włącz klawiaturę/mysz"),
        ("Enable clipboard", "Włącz schowek"),
        ("Enable file transfer", "Włącz transfer pliku"),
        ("Enable TCP tunneling", "Włącz tunelowanie TCP"),
        ("IP Whitelisting", "Biała lista IP"),
        ("ID/Relay Server", "Serwer ID/Pośredniczący"),
        ("Import server config", "Importuj konfigurację serwera"),
        ("Export Server Config", "Eksportuj konfigurację serwera"),
        ("Import server configuration successfully", "Import konfiguracji serwera zakończono pomyślnie"),
        ("Export server configuration successfully", "Eksport konfiguracji serwera zakończono pomyślnie"),
        ("Invalid server configuration", "Nieprawidłowa konfiguracja serwera"),
        ("Clipboard is empty", "Schowek jest pusty"),
        ("Stop service", "Zatrzymaj usługę"),
        ("Change ID", "Zmień ID"),
        ("Your new ID", "Twój nowy ID"),
        ("length %min% to %max%", "o długości od %min% do %max%"),
        ("starts with a letter", "rozpoczyna się literą"),
        ("allowed characters", "dozwolone znaki"),
        ("id_change_tip", "Nowy ID może być złożony z małych i dużych liter a-zA-z, cyfry 0-9 oraz _ (podkreślenie). Pierwszym znakiem powinna być litera a-zA-Z, a całe ID powinno składać się z 6 do 16 znaków."),
        ("Website", "Strona internetowa"),
        ("About", "O aplikacji"),
        ("Slogan_tip", "Tworzone z miłością w tym pełnym chaosu świecie!"),
        ("Privacy Statement", "Oświadczenie o ochronie prywatności"),
        ("Mute", "Wycisz"),
        ("Build Date", "Zbudowano"),
        ("Version", "Wersja"),
        ("Home", "Pulpit"),
        ("Audio Input", "Wejście audio"),
        ("Enhancements", "Ulepszenia"),
        ("Hardware Codec", "Kodek sprzętowy"),
        ("Adaptive bitrate", "Adaptacyjny bitrate"),
        ("ID Server", "Serwer ID"),
        ("Relay Server", "Serwer pośredniczący"),
        ("API Server", "Serwer API"),
        ("invalid_http", "Nieprawidłowe żądanie http"),
        ("Invalid IP", "Nieprawidłowe IP"),
        ("Invalid format", "Nieprawidłowy format"),
        ("server_not_support", "Serwer nie obsługuje tej funkcji"),
        ("Not available", "Niedostępne"),
        ("Too frequent", "Zbyt często"),
        ("Cancel", "Anuluj"),
        ("Skip", "Pomiń"),
        ("Close", "Zamknij"),
        ("Retry", "Ponów"),
        ("OK", "OK"),
        ("Password Required", "Wymagane jest hasło"),
        ("Please enter your password", "Wpisz proszę twoje hasło"),
        ("Remember password", "Zapamiętaj hasło"),
        ("Wrong Password", "Błędne hasło"),
        ("Do you want to enter again?", "Czy chcesz wprowadzić ponownie?"),
        ("Connection Error", "Błąd połączenia"),
        ("Error", "Błąd"),
        ("Reset by the peer", "Połączenie zresetowanie przez zdalne urządzenie"),
        ("Connecting...", "Łączenie..."),
        ("Connection in progress. Please wait.", "Trwa łączenie. Proszę czekać."),
        ("Please try 1 minute later", "Spróbuj za minutę"),
        ("Login Error", "Błąd logowania"),
        ("Successful", "Sukces"),
        ("Connected, waiting for image...", "Połączono, oczekiwanie na obraz..."),
        ("Name", "Nazwa"),
        ("Type", "Typ"),
        ("Modified", "Zmodyfikowany"),
        ("Size", "Rozmiar"),
        ("Show Hidden Files", "Pokaż ukryte pliki"),
        ("Receive", "Pobierz"),
        ("Send", "Wyślij"),
        ("Refresh File", "Odśwież plik"),
        ("Local", "Lokalny"),
        ("Remote", "Zdalny"),
        ("Remote Computer", "Komputer zdalny"),
        ("Local Computer", "Komputer lokalny"),
        ("Confirm Delete", "Potwierdź usunięcie"),
        ("Delete", "Usuń"),
        ("Properties", "Właściwości"),
        ("Multi Select", "Wielokrotny wybór"),
        ("Select All", "Zaznacz wszystko"),
        ("Unselect All", "Odznacz wszystko"),
        ("Empty Directory", "Pusty katalog"),
        ("Not an empty directory", "Katalog nie jest pusty"),
        ("Are you sure you want to delete this file?", "Czy na pewno chcesz usunąć ten plik?"),
        ("Are you sure you want to delete this empty directory?", "Czy na pewno chcesz usunąć ten pusty katalog?"),
        ("Are you sure you want to delete the file of this directory?", "Czy na pewno chcesz usunąć pliki z tego katalogu?"),
        ("Do this for all conflicts", "wykonaj dla wszystkich konfliktów"),
        ("This is irreversible!", "To jest nieodwracalne!"),
        ("Deleting", "Usuwanie"),
        ("files", "pliki"),
        ("Waiting", "Oczekiwanie"),
        ("Finished", "Zakończono"),
        ("Speed", "Prędkość"),
        ("Custom Image Quality", "Niestandardowa jakość obrazu"),
        ("Privacy mode", "Tryb prywatny"),
        ("Block user input", "Blokuj peryferia użytkownika"),
        ("Unblock user input", "Odblokuj peryferia użytkownika"),
        ("Adjust Window", "Dostosuj okno"),
        ("Original", "Oryginalny"),
        ("Shrink", "Zmniejsz"),
        ("Stretch", "Rozciągnij"),
        ("Scrollbar", "Pasek przewijania"),
        ("ScrollAuto", "Przewijanie automatyczne"),
        ("Good image quality", "Dobra jakość obrazu"),
        ("Balanced", "Zrównoważony"),
        ("Optimize reaction time", "Zoptymalizuj czas reakcji"),
        ("Custom", "Niestandardowe"),
        ("Show remote cursor", "Pokazuj zdalny kursor"),
        ("Show quality monitor", "Parametry połączenia"),
        ("Disable clipboard", "Wyłącz schowek"),
        ("Lock after session end", "Zablokuj po zakończeniu sesji"),
        ("Insert", "Wyślij"),
        ("Insert Lock", "Zablokuj zdalne urządzenie"),
        ("Refresh", "Odśwież"),
        ("ID does not exist", "ID nie istnieje"),
        ("Failed to connect to rendezvous server", "Nie udało się połączyć z serwerem połączeń"),
        ("Please try later", "Spróbuj później"),
        ("Remote desktop is offline", "Zdalny pulpit jest offline"),
        ("Key mismatch", "Niezgodność klucza"),
        ("Timeout", "Przekroczono czas oczekiwania"),
        ("Failed to connect to relay server", "Nie udało się połączyć z serwerem pośredniczącym"),
        ("Failed to connect via rendezvous server", "Nie udało się połączyć przez serwer połączeń"),
        ("Failed to connect via relay server", "Nie udało się połączyć przez serwer pośredniczący"),
        ("Failed to make direct connection to remote desktop", "Nie udało się nawiązać bezpośredniego połączenia z pulpitem zdalnym"),
        ("Set Password", "Ustaw hasło"),
        ("OS Password", "Hasło systemu operacyjnego"),
        ("install_tip", "RustDesk może nie działać poprawnie na maszynie zdalnej z przyczyn związanych z UAC. W celu uniknięcia problemów z UAC, kliknij poniższy przycisk by zainstalować RustDesk w swoim systemie."),
        ("Click to upgrade", "Zaktualizuj"),
        ("Click to download", "Pobierz"),
        ("Click to update", "Uaktualnij"),
        ("Configure", "Konfiguruj"),
        ("config_acc", "Konfiguracja konta"),
        ("config_screen", "Konfiguracja ekranu"),
        ("Installing ...", "Instalowanie..."),
        ("Install", "Zainstaluj"),
        ("Installation", "Instalacja"),
        ("Installation Path", "Ścieżka instalacji"),
        ("Create start menu shortcuts", "Utwórz skrót w menu"),
        ("Create desktop icon", "Utwórz skrót na pulpicie"),
        ("agreement_tip", "Wskazówki do umowy/zgody"),
        ("Accept and Install", "Akceptuj i zainstaluj"),
        ("End-user license agreement", "Umowa licencyjna użytkownika końcowego"),
        ("Generating ...", "Trwa generowanie..."),
        ("Your installation is lower version.", "Twoja instalacja jest w niższej wersji"),
        ("not_close_tcp_tip", "Podczas korzystanie z tunelowania, nie zamykaj tego okna."),
        ("Listening ...", "Nasłuchiwanie..."),
        ("Remote Host", "Host zdalny"),
        ("Remote Port", "Port zdalny"),
        ("Action", "Akcja"),
        ("Add", "Dodaj"),
        ("Local Port", "Lokalny port"),
        ("Local Address", "Lokalny adres"),
        ("Change Local Port", "Zmień lokalny port"),
        ("setup_server_tip", "W celu uzyskania szybszego połączenia, skorzystaj z własnego serwera połączeń."),
        ("Too short, at least 6 characters.", "Za krótkie, min. 6 znaków"),
        ("The confirmation is not identical.", "Potwierdzenie nie jest identyczne."),
        ("Permissions", "Uprawnienia"),
        ("Accept", "Akceptuj"),
        ("Dismiss", "Odrzuć"),
        ("Disconnect", "Rozłącz"),
        ("Enable file copy and paste", "Zezwalaj na kopiowanie i wklejanie plików"),
        ("Connected", "Połączony"),
        ("Direct and encrypted connection", "Połączenie bezpośrednie i szyfrowane"),
        ("Relayed and encrypted connection", "Połączenie pośrednie i szyfrowane"),
        ("Direct and unencrypted connection", "Połączenie bezpośrednie i nieszyfrowane"),
        ("Relayed and unencrypted connection", "Połączenie pośrednie i nieszyfrowane"),
        ("Enter Remote ID", "Wprowadź zdalne ID"),
        ("Enter your password", "Wprowadź hasło"),
        ("Logging in...", "Trwa logowanie..."),
        ("Enable RDP session sharing", "Włącz udostępnianie sesji RDP"),
        ("Auto Login", "Automatyczne logowanie"),
        ("Enable direct IP access", "Włącz bezpośredni dostęp IP"),
        ("Rename", "Zmień nazwę"),
        ("Space", "Przestrzeń"),
        ("Create desktop shortcut", "Utwórz skrót na pulpicie"),
        ("Change Path", "Zmień ścieżkę"),
        ("Create Folder", "Utwórz folder"),
        ("Please enter the folder name", "Wpisz nazwę folderu"),
        ("Fix it", "Napraw to"),
        ("Warning", "Ostrzeżenie"),
        ("Login screen using Wayland is not supported", "Ekran logowania korzystający z Wayland nie jest obsługiwany"),
        ("Reboot required", "Wymagany ponowne uruchomienie"),
        ("Unsupported display server", "Nieobsługiwany serwer wyświetlania"),
        ("x11 expected", "Wymagany jest X11"),
        ("Port", "Port"),
        ("Settings", "Ustawienia"),
        ("Username", "Nazwa użytkownika"),
        ("Invalid port", "Nieprawidłowy port"),
        ("Closed manually by the peer", "Połączenie zakończone ręcznie przez zdalne urządzenie"),
        ("Enable remote configuration modification", "Włącz zdalną modyfikację konfiguracji"),
        ("Run without install", "Uruchom bez instalacji"),
        ("Connect via relay", "Połącz bezpośrednio"),
        ("Always connect via relay", "Zawsze łącz pośrednio"),
        ("whitelist_tip", "Zezwalaj na łączenie z tym komputerem tylko z adresów IP znajdujących się na białej liście"),
        ("Login", "Zaloguj"),
        ("Verify", "Zweryfikuj"),
        ("Remember me", "Zapamiętaj mnie"),
        ("Trust this device", "Dodaj to urządzenie do zaufanych"),
        ("Verification code", "Kod weryfikacyjny"),
        ("verification_tip", "Nastąpiło logowanie z nowego urządzenia, kod weryfikacyjny został wysłany na podany adres email, wprowadź kod by kontynuować proces logowania"),
        ("Logout", "Wyloguj"),
        ("Tags", "Tagi"),
        ("Search ID", "Szukaj ID"),
        ("whitelist_sep", "Oddzielone przecinkiem, średnikiem, spacją lub w nowej linii"),
        ("Add ID", "Dodaj ID"),
        ("Add Tag", "Dodaj Tag"),
        ("Unselect all tags", "Odznacz wszystkie tagi"),
        ("Network error", "Błąd sieci"),
        ("Username missed", "Nieprawidłowe nazwa użytkownika"),
        ("Password missed", "Nieprawidłowe hasło"),
        ("Wrong credentials", "Błędne dane uwierzytelniające"),
        ("The verification code is incorrect or has expired", "Kod weryfikacyjny jest niepoprawny lub wygasł"),
        ("Edit Tag", "Edytuj tag"),
        ("Forget Password", "Zapomnij hasło"),
        ("Favorites", "Ulubione"),
        ("Add to Favorites", "Dodaj do ulubionych"),
        ("Remove from Favorites", "Usuń z ulubionych"),
        ("Empty", "Pusto"),
        ("Invalid folder name", "Nieprawidłowa nazwa folderu"),
        ("Socks5 Proxy", "Proxy Socks5"),
        ("Hostname", "Nazwa hosta"),
        ("Discovered", "Wykryte"),
        ("install_daemon_tip", "By uruchomić RustDesk przy starcie systemu, musisz zainstalować usługę systemową."),
        ("Remote ID", "Zdalne ID"),
        ("Paste", "Wklej"),
        ("Paste here?", "Wkleić tutaj?"),
        ("Are you sure to close the connection?", "Czy na pewno chcesz zakończyć połączenie?"),
        ("Download new version", "Pobierz nową wersję"),
        ("Touch mode", "Tryb dotykowy"),
        ("Mouse mode", "Tryb myszy"),
        ("One-Finger Tap", "Dotknij jednym palcem"),
        ("Left Mouse", "Lewy klik myszy"),
        ("One-Long Tap", "Przytrzymaj jednym palcem"),
        ("Two-Finger Tap", "Dotknij dwoma palcami"),
        ("Right Mouse", "Prawy przycisk myszy"),
        ("One-Finger Move", "Przesuń jednym palcem"),
        ("Double Tap & Move", "Dotknij dwukrotnie i przesuń"),
        ("Mouse Drag", "Przeciągnij myszą"),
        ("Three-Finger vertically", "Trzy palce pionowo"),
        ("Mouse Wheel", "Kółko myszy"),
        ("Two-Finger Move", "Ruch dwoma palcami"),
        ("Canvas Move", "Ruch ekranu"),
        ("Pinch to Zoom", "Uszczypnij, aby powiększyć"),
        ("Canvas Zoom", "Powiększanie ekranu"),
        ("Reset canvas", "Reset ekranu"),
        ("No permission of file transfer", "Brak uprawnień na przesyłanie plików"),
        ("Note", "Notatka"),
        ("Connection", "Połączenie"),
        ("Share Screen", "Udostępnij ekran"),
        ("Chat", "Czat"),
        ("Total", "Łącznie"),
        ("items", "elementów"),
        ("Selected", "zaznaczonych"),
        ("Screen Capture", "Przechwytywanie ekranu"),
        ("Input Control", "Kontrola wejścia"),
        ("Audio Capture", "Przechwytywanie dźwięku"),
        ("File Connection", "Przekazywanie plików"),
        ("Screen Connection", "Przekazywanie ekranu"),
        ("Do you accept?", "Akceptujesz?"),
        ("Open System Setting", "Otwórz ustawienia systemowe"),
        ("How to get Android input permission?", "Jak uzyskać uprawnienia do wprowadzania danych w systemie Android?"),
        ("android_input_permission_tip1", "Aby można było sterować Twoim urządzeniem za pomocą myszy lub dotyku, musisz zezwolić RustDesk na korzystanie z usługi \"Ułatwienia dostępu\"."),
        ("android_input_permission_tip2", "Przejdź do następnej strony ustawień systemowych, znajdź i wejdź w [Zainstalowane usługi], włącz usługę [RustDesk Input]."),
        ("android_new_connection_tip", "Otrzymano nowe żądanie zdalnego dostępu, które chce przejąć kontrolę nad Twoim urządzeniem."),
        ("android_service_will_start_tip", "Włączenie opcji „Przechwytywanie ekranu” spowoduje automatyczne uruchomienie usługi, umożliwiając innym urządzeniom żądanie połączenia z Twoim urządzeniem."),
        ("android_stop_service_tip", "Zamknięcie usługi spowoduje automatyczne zamknięcie wszystkich nawiązanych połączeń."),
        ("android_version_audio_tip", "Bieżąca wersja systemu Android nie obsługuje przechwytywania dźwięku, zaktualizuj system do wersji Android 10 lub nowszej."),
        ("android_start_service_tip", "Kliknij [Uruchom serwis] lub włącz uprawnienia [Zrzuty ekranu], aby uruchomić usługę udostępniania ekranu."),
        ("android_permission_may_not_change_tip", "Uprawnienia do nawiązanych połączeń nie mogą być zmieniane automatycznie, dopiero po ponownym połączeniu."),
        ("Account", "Konto"),
        ("Overwrite", "Nadpisz"),
        ("This file exists, skip or overwrite this file?", "Ten plik istnieje, pominąć czy nadpisać ten plik?"),
        ("Quit", "Zrezygnuj"),
        ("Help", "Pomoc"),
        ("Failed", "Niepowodzenie"),
        ("Succeeded", "Udało się"),
        ("Someone turns on privacy mode, exit", "Ktoś włącza tryb prywatności, wyjdź"),
        ("Unsupported", "Niewspierane"),
        ("Peer denied", "Odmowa dostępu"),
        ("Please install plugins", "Zainstaluj wtyczkę"),
        ("Peer exit", "Wyjście ze zdalnego urządzenia"),
        ("Failed to turn off", "Nie udało się wyłączyć"),
        ("Turned off", "Wyłączony"),
        ("Language", "Język"),
        ("Keep RustDesk background service", "Zachowaj usługę RustDesk w tle"),
        ("Ignore Battery Optimizations", "Ignoruj optymalizację baterii"),
        ("android_open_battery_optimizations_tip", "Jeśli chcesz wyłączyć tę funkcję, przejdź do następnej strony ustawień aplikacji RustDesk, znajdź i wprowadź [Bateria], odznacz [Bez ograniczeń]"),
        ("Start on boot", "Autostart"),
        ("Start the screen sharing service on boot, requires special permissions", "Uruchom usługę udostępniania ekranu podczas startu, wymaga specjalnych uprawnień"),
        ("Connection not allowed", "Połączenie niedozwolone"),
        ("Legacy mode", "Tryb kompatybilności wstecznej (legacy)"),
        ("Map mode", "Tryb mapowania"),
        ("Translate mode", "Tryb translacji"),
        ("Use permanent password", "Użyj hasła permanentnego"),
        ("Use both passwords", "Użyj obu haseł"),
        ("Set permanent password", "Ustaw hasło permanentne"),
        ("Enable remote restart", "Włącz zdalne restartowanie"),
        ("Restart remote device", "Zrestartuj zdalne urządzenie"),
        ("Are you sure you want to restart", "Czy na pewno uruchomić ponownie"),
        ("Restarting remote device", "Trwa restartowanie Zdalnego Urządzenia"),
        ("remote_restarting_tip", "Trwa ponownie uruchomienie zdalnego urządzenia, zamknij ten komunikat i ponownie nawiąż za chwilę połączenie używając hasła permanentnego"),
        ("Copied", "Skopiowano"),
        ("Exit Fullscreen", "Wyłączyć tryb pełnoekranowy"),
        ("Fullscreen", "Tryb pełnoekranowy"),
        ("Mobile Actions", "Dostępne mobilne polecenia"),
        ("Select Monitor", "Wybierz ekran"),
        ("Control Actions", "Dostępne polecenia"),
        ("Display Settings", "Ustawienia wyświetlania"),
        ("Ratio", "Proporcje"),
        ("Image Quality", "Jakość obrazu"),
        ("Scroll Style", "Styl przewijania"),
        ("Show Toolbar", "Pokaż pasek narzędzi"),
        ("Hide Toolbar", "Ukryj pasek narzędzi"),
        ("Direct Connection", "Połączenie bezpośrednie"),
        ("Relay Connection", "Połączenie przez bramkę"),
        ("Secure Connection", "Połączenie szyfrowane"),
        ("Insecure Connection", "Połączenie nieszyfrowane"),
        ("Scale original", "Skaluj oryginalnie"),
        ("Scale adaptive", "Skaluj adaptacyjnie"),
        ("General", "Ogólne"),
        ("Security", "Zabezpieczenia"),
        ("Theme", "Motyw"),
        ("Dark Theme", "Ciemny motyw"),
        ("Light Theme", "Jasny motyw"),
        ("Dark", "Ciemny"),
        ("Light", "Jasny"),
        ("Follow System", "Zgodny z systemem"),
        ("Enable hardware codec", "Włącz akcelerację sprzętową kodeków"),
        ("Unlock Security Settings", "Odblokuj ustawienia zabezpieczeń"),
        ("Enable audio", "Włącz dźwięk"),
        ("Unlock Network Settings", "Odblokuj ustawienia Sieciowe"),
        ("Server", "Serwer"),
        ("Direct IP Access", "Bezpośredni adres IP"),
        ("Proxy", "Proxy"),
        ("Apply", "Zastosuj"),
        ("Disconnect all devices?", "Czy rozłączyć wszystkie urządzenia?"),
        ("Clear", "Wyczyść"),
        ("Audio Input Device", "Urządzenie wejściowe Audio"),
        ("Use IP Whitelisting", "Użyj białej listy IP"),
        ("Network", "Sieć"),
        ("Pin Toolbar", "Przypnij pasek narzędzi"),
        ("Unpin Toolbar", "Odepnij pasek narzędzi"),
        ("Recording", "Nagrywanie"),
        ("Directory", "Folder"),
        ("Automatically record incoming sessions", "Automatycznie nagrywaj sesje przychodzące"),
        ("Change", "Zmień"),
        ("Start session recording", "Zacznij nagrywać sesję"),
        ("Stop session recording", "Zatrzymaj nagrywanie sesji"),
        ("Enable recording session", "Włącz nagrywanie sesji"),
        ("Enable LAN discovery", "Włącz wykrywanie urządzenia w sieci LAN"),
        ("Deny LAN discovery", "Zablokuj wykrywanie urządzenia w sieci LAN"),
        ("Write a message", "Napisz wiadomość"),
        ("Prompt", "Monit"),
        ("Please wait for confirmation of UAC...", "Poczekaj na potwierdzenie uprawnień UAC"),
        ("elevated_foreground_window_tip", "Aktualne okno zdalnego urządzenia wymaga wyższych uprawnień by poprawnie działać, chwilowo niemożliwym jest korzystanie z myszy i klawiatury. Możesz poprosić zdalnego użytkownika o minimalizację okna, lub nacisnąć przycisk podniesienia uprawnień w oknie zarządzania połączeniami. By uniknąć tego problemu, rekomendujemy instalację oprogramowania na urządzeniu zdalnym."),
        ("Disconnected", "Rozłączone"),
        ("Other", "Inne"),
        ("Confirm before closing multiple tabs", "Potwierdź przed zamknięciem wielu kart"),
        ("Keyboard Settings", "Ustawienia klawiatury"),
        ("Full Access", "Pełny dostęp"),
        ("Screen Share", "Udostępnianie ekranu"),
        ("Wayland requires Ubuntu 21.04 or higher version.", "Wayland wymaga Ubuntu 21.04 lub nowszego."),
        ("Wayland requires higher version of linux distro. Please try X11 desktop or change your OS.", "Wayland wymaga nowszej dystrybucji Linuksa. Wypróbuj pulpit X11 lub zmień system operacyjny."),
        ("JumpLink", "View"),
        ("Please Select the screen to be shared(Operate on the peer side).", "Wybierz ekran do udostępnienia (działaj po zdalnego urządzenia)."),
        ("Show RustDesk", "Pokaż RustDesk"),
        ("This PC", "Ten komputer"),
        ("or", "lub"),
        ("Continue with", "Kontynuuj z"),
        ("Elevate", "Uzyskaj uprawnienia"),
        ("Zoom cursor", "Powiększenie kursora"),
        ("Accept sessions via password", "Uwierzytelnij sesję używając hasła"),
        ("Accept sessions via click", "Uwierzytelnij sesję poprzez kliknięcie"),
        ("Accept sessions via both", "Uwierzytelnij sesję za pomocą obu sposobów"),
        ("Please wait for the remote side to accept your session request...", "Oczekiwanie, na zatwierdzenie sesji przez host zdalny..."),
        ("One-time Password", "Hasło jednorazowe"),
        ("Use one-time password", "Użyj hasła jednorazowego"),
        ("One-time password length", "Długość hasła jednorazowego"),
        ("Request access to your device", "Żądanie dostępu do Twojego urządzenia"),
        ("Hide connection management window", "Ukryj okno zarządzania połączeniem"),
        ("hide_cm_tip", "Pozwalaj na ukrycie tylko, gdy akceptujesz sesje za pośrednictwem hasła i używasz hasła permanentnego"),
        ("wayland_experiment_tip", "Wsparcie dla Wayland jest niekompletne, użyj X11 jeżeli chcesz korzystać z dostępu nienadzorowanego"),
        ("Right click to select tabs", "Kliknij prawym przyciskiem myszy, aby wybrać zakładkę"),
        ("Skipped", "Pominięte"),
        ("Add to address book", "Dodaj do Książki Adresowej"),
        ("Group", "Grupy"),
        ("Search", "Szukaj"),
        ("Closed manually by web console", "Zakończone manualnie z konsoli Web"),
        ("Local keyboard type", "Lokalny typ klawiatury"),
        ("Select local keyboard type", "Wybierz lokalny typ klawiatury"),
        ("software_render_tip", "Jeżeli posiadasz kartę graficzną Nvidia i okno zamyka się natychmiast po nawiązaniu połączenia, instalacja sterownika nouveau i wybór renderowania programowego mogą pomóc. Restart aplikacji jest wymagany."),
        ("Always use software rendering", "Zawsze używaj renderowania programowego"),
        ("config_input", "By kontrolować zdalne urządzenie przy pomocy klawiatury, musisz udzielić aplikacji RustDesk uprawnień do \"Urządzeń Wejściowych\"."),
        ("config_microphone", "Aby umożliwić zdalne rozmowy należy przyznać RuskDesk uprawnienia do \"Nagrań audio\"."),
        ("request_elevation_tip", "Możesz poprosić o podniesienie uprawnień jeżeli ktoś posiada dostęp do zdalnego urządzenia."),
        ("Wait", "Czekaj"),
        ("Elevation Error", "Błąd przy podnoszeniu uprawnień"),
        ("Ask the remote user for authentication", "Poproś użytkownika zdalnego o uwierzytelnienie"),
        ("Choose this if the remote account is administrator", "Wybierz to jeżeli zdalne konto jest administratorem"),
        ("Transmit the username and password of administrator", "Prześlij nazwę użytkownika i hasło administratora"),
        ("still_click_uac_tip", "Nadal wymaga od zdalnego użytkownika potwierdzenia uprawnień UAC."),
        ("Request Elevation", "Poproś o podniesienie uprawnień"),
        ("wait_accept_uac_tip", "Prosimy czekać aż zdalny użytkownik potwierdzi uprawnienia UAC."),
        ("Elevate successfully", "Pomyślnie podniesiono uprawnienia"),
        ("uppercase", "wielkie litery"),
        ("lowercase", "małe litery"),
        ("digit", "cyfry"),
        ("special character", "znaki specjalne"),
        ("length>=8", "długość>=8"),
        ("Weak", "Słabe"),
        ("Medium", "Średnie"),
        ("Strong", "Mocne"),
        ("Switch Sides", "Zamień Strony"),
        ("Please confirm if you want to share your desktop?", "Czy na pewno chcesz udostępnić swój ekran?"),
        ("Display", "Wyświetlanie"),
        ("Default View Style", "Domyślny styl wyświetlania"),
        ("Default Scroll Style", "Domyślny styl przewijania"),
        ("Default Image Quality", "Domyślna jakość obrazu"),
        ("Default Codec", "Domyślny kodek"),
        ("Bitrate", "Bitrate"),
        ("FPS", "FPS"),
        ("Auto", "Auto"),
        ("Other Default Options", "Inne opcje domyślne"),
        ("Voice call", "Rozmowa głosowa"),
        ("Text chat", "Chat tekstowy"),
        ("Stop voice call", "Rozłącz"),
        ("relay_hint_tip", "Bezpośrednie połączenie może nie być możliwe, możesz spróbować połączyć się przez serwer przekazujący. \nDodatkowo, jeśli chcesz użyć serwera przekazującego przy pierwszej próbie, możesz dodać sufiks \"/r\" do identyfikatora lub wybrać opcję \"Zawsze łącz przez serwer przekazujący\" na karcie peer-ów."),
        ("Reconnect", "Połącz ponownie"),
        ("Codec", "Kodek"),
        ("Resolution", "Rozdzielczość"),
        ("No transfers in progress", "Brak transferów w toku"),
        ("Set one-time password length", "Ustaw długość jednorazowego hasła"),
        ("install_cert_tip", "Instalacja certyfikatu RustDesk"),
        ("confirm_install_cert_tip", "To jest certyfikat testowy RustDesk, któremu można zaufać. Certyfikat jest używany do zaufania i instalowania sterowników RustDesk w razie potrzeby."),
        ("RDP Settings", "Ustawienia RDP"),
        ("Sort by", "Sortuj wg"),
        ("New Connection", "Nowe połączenie"),
        ("Restore", "Przywróć"),
        ("Minimize", "Minimalizuj"),
        ("Maximize", "Maksymalizuj"),
        ("Your Device", "Twoje urządzenie"),
        ("empty_recent_tip", "Ups, żadnych nowych sesji!\nCzas zaplanować nową."),
        ("empty_favorite_tip", "Brak ulubionych?\nZnajdźmy kogoś, z kim możesz się połączyć i dodaj Go do ulubionych!"),
        ("empty_lan_tip", "Ojej, wygląda na to, że nie odkryliśmy żadnych urządzeń z RustDesk w Twojej sieci."),
        ("empty_address_book_tip", "Ojej, wygląda na to, że nie ma żadnych wpisów w Twojej książce adresowej."),
        ("eg: admin", "np. admin"),
        ("Empty Username", "Pusty użytkownik"),
        ("Empty Password", "Puste hasło"),
        ("Me", "Ja"),
        ("identical_file_tip", "Ten plik jest identyczny z plikiem na drugim komputerze."),
        ("show_monitors_tip", "Pokaż monitory w zasobniku"),
        ("View Mode", "Tryb widoku"),
        ("login_linux_tip", "Musisz zalogować się na zdalne konto, by zezwolić na sesję pulpitu X"),
        ("verify_rustdesk_password_tip", "Weryfikuj hasło RustDesk"),
        ("remember_account_tip", "Zapamiętaj to konto"),
        ("os_account_desk_tip", "To konto jest używane do logowania do zdalnych systemów i włącza bezobsługowe sesje pulpitu"),
        ("OS Account", "Konto systemowe"),
        ("another_user_login_title_tip", "Inny użytkownik jest już zalogowany"),
        ("another_user_login_text_tip", "Rozłącz"),
        ("xorg_not_found_title_tip", "Nie znaleziono Xorg"),
        ("xorg_not_found_text_tip", "Proszę zainstalować Xorg"),
        ("no_desktop_title_tip", "Żaden pulpit nie jest dostępny"),
        ("no_desktop_text_tip", "Proszę zainstalować pulpit GNOME"),
        ("No need to elevate", "Podniesienie uprawnień nie jest wymagane"),
        ("System Sound", "Dźwięk systemowy"),
        ("Default", "Domyślne"),
        ("New RDP", "Nowe RDP"),
        ("Fingerprint", "Sygnatura"),
        ("Copy Fingerprint", "Skopiuj sygnaturę"),
        ("no fingerprints", "brak sygnatur"),
        ("Select a peer", "Wybierz zdalne urządzenie"),
        ("Select peers", "Wybierz zdalne urządzenia"),
        ("Plugins", "Wtyczki"),
        ("Uninstall", "Odinstaluj"),
        ("Update", "Aktualizuj"),
        ("Enable", "Włącz"),
        ("Disable", "Wyłącz"),
        ("Options", "Opcje"),
        ("resolution_original_tip", "Oryginalna rozdzielczość"),
        ("resolution_fit_local_tip", "Dostosuj rozdzielczość lokalną"),
        ("resolution_custom_tip", "Rozdzielczość niestandardowa"),
        ("Collapse toolbar", "Zwiń pasek narzędzi"),
        ("Accept and Elevate", "Akceptuj i Podnieś uprawnienia"),
        ("accept_and_elevate_btn_tooltip", "Zaakceptuj połączenie i podnieś uprawnienia UAC"),
        ("clipboard_wait_response_timeout_tip", "Upłynął limit czasu oczekiwania na schowek."),
        ("Incoming connection", "Połączenie przychodzące"),
        ("Outgoing connection", "Połączenie wychodzące"),
        ("Exit", "Wyjście"),
        ("Open", "Otwórz"),
        ("logout_tip", "Na pewno chcesz się wylogować?"),
        ("Service", "Usługa"),
        ("Start", "Uruchom"),
        ("Stop", "Zatrzymaj"),
        ("exceed_max_devices", "Przekroczona maks. liczba urządzeń"),
        ("Sync with recent sessions", "Synchronizacja z ostatnimi sesjami"),
        ("Sort tags", "Znaczniki sortowania"),
        ("Open connection in new tab", "Otwórz połączenie w nowej zakładce"),
        ("Move tab to new window", "Przenieś zakładkę do nowego okna"),
        ("Can not be empty", "Nie może być puste"),
        ("Already exists", "Już istnieje"),
        ("Change Password", "Zmień hasło"),
        ("Refresh Password", "Odśwież hasło"),
        ("ID", "ID"),
        ("Grid View", "Widok siatki"),
        ("List View", "Widok listy"),
        ("Select", "Wybierz"),
        ("Toggle Tags", "Przełącz tagi"),
        ("pull_ab_failed_tip", "Aktualizacja książki adresowej nie powiodła się"),
        ("push_ab_failed_tip", "Nie udało się zsynchronizować książki adresowej z serwerem"),
        ("synced_peer_readded_tip", "Urządzenia, które były obecne w ostatnich sesjach, zostaną ponownie dodane do książki adresowej"),
        ("Change Color", "Zmień kolor"),
        ("Primary Color", "Kolor podstawowy"),
        ("HSV Color", "Kolor HSV"),
        ("Installation Successful!", "Instalacja zakończona!"),
        ("Installation failed!", "Instalacja nie powiodła się"),
        ("Reverse mouse wheel", "Odwróć rolkę myszki"),
        ("{} sessions", "{} sesji"),
        ("scam_title", "Prawdopodobnie zostałeś OSZUKANY!"),
        ("scam_text1", "Jeżeli rozmawiasz przez telefon z osobą której NIE ZNASZ i NIE UFASZ, która prosi Cię o uruchomienie programu RustDesk i uruchomienia usługi - nie rób tego i natychmiast się rozłącz."),
        ("scam_text2", "Wygląda to na oszusta, który próbuje ukraść Twoje pieniądze lub inne prywatne informacje."),
        ("Don't show again", "Nie pokazuj więcej"),
        ("I Agree", "Zgadzam się"),
        ("Decline", "Odmawiam"),
        ("Timeout in minutes", "Czas bezczynności w minutach"),
        ("auto_disconnect_option_tip", "Automatycznie rozłącz sesje przychodzące przy braku aktywności użytkownika"),
        ("Connection failed due to inactivity", "Automatycznie rozłącz przy bezczynności"),
        ("Check for software update on startup", "Sprawdź aktualizacje przy starcie programu"),
        ("upgrade_rustdesk_server_pro_to_{}_tip", "Proszę zaktualizować RustDesk Server Pro do wersji {} lub nowszej!"),
        ("pull_group_failed_tip", "Błąd odświeżania grup"),
        ("Filter by intersection", "Filtruj wg przecięcia"),
        ("Remove wallpaper during incoming sessions", "Usuń tapetę podczas sesji przychodzących"),
        ("Test", "Test"),
        ("display_is_plugged_out_msg", "Ekran został odłączony, przełącz się na pierwszy ekran."),
        ("No displays", "Brak ekranów"),
        ("elevated_switch_display_msg", "Przełącz się na ekran główny, ponieważ wyświetlanie kilku ekranów nie jest obsługiwane przy podniesionych uprawnieniach."),
        ("Open in new window", "Otwórz w nowym oknie"),
        ("Show displays as individual windows", "Pokaż ekrany w osobnych oknach"),
        ("Use all my displays for the remote session", "Użyj wszystkich moich ekranów do zdalnej sesji"),
        ("selinux_tip", "SELinux jest włączony na Twoim urządzeniu, co może przeszkodzić w uruchomieniu RustDesk po stronie kontrolowanej."),
        ("Change view", "Zmień widok"),
        ("Big tiles", "Duże kafelki"),
        ("Small tiles", "Małe kafelki"),
        ("List", "Lista"),
        ("Virtual display", "Witualne ekrany"),
        ("Plug out all", "Odłącz wszystko"),
        ("True color (4:4:4)", "True color (4:4:4)"),
        ("Enable blocking user input", "Zablokuj wprowadzanie danych przez użytkownika"),
        ("id_input_tip", "Możesz wprowadzić identyfikator, bezpośredni adres IP lub domenę z portem (<adres_domenowy>:<port>).\nJeżeli chcesz uzyskać dostęp do urządzenia na innym serwerze, dołącz adres serwera (<id>@<adres_serwera>?key=<wartość_klucza>, np. \n9123456234@192.168.16.1:21117?key=5Qbwsde3unUcJBtrx9ZkvUmwFNoExHzpryHuPUdqlWM=.\nJeżeli chcesz uzyskać dostęp do urządzenia na serwerze publicznym, wpisz \"<id>@public\", klucz nie jest potrzebny dla serwera publicznego."),
        ("privacy_mode_impl_mag_tip", "Tryb 1"),
        ("privacy_mode_impl_virtual_display_tip", "Tryb 2"),
        ("Enter privacy mode", "Wejdź w tryb prywatności"),
        ("Exit privacy mode", "Wyjdź z trybu prywatności"),
        ("idd_not_support_under_win10_2004_tip", "Pośredni sterownik ekranu nie jest obsługiwany. Wymagany jest system Windows 10 w wersji 2004 lub nowszej."),
        ("switch_display_elevated_connections_tip", "Przełączanie na ekran inny niż główny nie jest obsługiwane przy podniesionych uprawnieniach, gdy istnieje wiele połączeń. Jeśli chcesz sterować wieloma ekranami, należy zainstalować program."),
        ("input_source_1_tip", "Wejście źródła 1"),
        ("input_source_2_tip", "Wejście źródła 2"),
        ("capture_display_elevated_connections_tip", "Przechwytywanie wielu ekranów nie jest obsługiwane w trybie użytkownika z podwyższonym poziomem uprawnień. Jeśli chcesz sterować wieloma wyświetlaczami, spróbuj ponownie po instalacji."),
        ("Swap control-command key", "Zamiana przycisków sterujących myszki"),
        ("swap-left-right-mouse", "Zamień przyciski myszki (lewy - prawy)"),
        ("2FA code", "Kod 2FA"),
        ("2fa_tip", "Proszę wprowadzić swój kod 2FA w aplikacji do autoryzacji."),
        ("More", "Więcej"),
<<<<<<< HEAD
=======
        ("enable-2fa-title", ""),
        ("enable-2fa-desc", ""),
        ("wrong-2fa-code", ""),
        ("enter-2fa-title", ""),
        ("Email verification code must be 6 characters.", ""),
        ("2FA code must be 6 digits.", ""),
>>>>>>> 846db4e6
    ].iter().cloned().collect();
}<|MERGE_RESOLUTION|>--- conflicted
+++ resolved
@@ -581,14 +581,11 @@
         ("2FA code", "Kod 2FA"),
         ("2fa_tip", "Proszę wprowadzić swój kod 2FA w aplikacji do autoryzacji."),
         ("More", "Więcej"),
-<<<<<<< HEAD
-=======
         ("enable-2fa-title", ""),
         ("enable-2fa-desc", ""),
         ("wrong-2fa-code", ""),
         ("enter-2fa-title", ""),
         ("Email verification code must be 6 characters.", ""),
         ("2FA code must be 6 digits.", ""),
->>>>>>> 846db4e6
     ].iter().cloned().collect();
 }