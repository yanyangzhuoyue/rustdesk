--- conflicted
+++ resolved
@@ -601,11 +601,8 @@
         ("Everyone", ""),
         ("ab_web_console_tip", ""),
         ("allow-only-conn-window-open-tip", ""),
-<<<<<<< HEAD
+        ("no_need_privacy_mode_no_physical_displays_tip", ""),
         ("Follow remote cursor", ""),
         ("Follow remote window focus", ""),
-=======
-        ("no_need_privacy_mode_no_physical_displays_tip", ""),
->>>>>>> c7577894
     ].iter().cloned().collect();
 }