lazy_static::lazy_static! {
pub static ref T: std::collections::HashMap<&'static str, &'static str> =
    [
        ("Status", "狀態"),
        ("Your Desktop", "您的桌面"),
        ("desk_tip", "您可以透過此 ID 及密碼存取您的桌面"),
        ("Password", "密碼"),
        ("Ready", "就緒"),
        ("Established", "已建立"),
        ("connecting_status", "正在連接至 RustDesk 網路..."),
        ("Enable Service", "啟用服務"),
        ("Start Service", "啟動服務"),
        ("Service is running", "服務正在運行"),
        ("Service is not running", "服務尚未執行"),
        ("not_ready_status", "尚未就緒。請檢查您的網路連線"),
        ("Control Remote Desktop", "控制遠端桌面"),
        ("Transfer File", "傳輸檔案"),
        ("Connect", "連接"),
        ("Recent Sessions", "近期的工作階段"),
        ("Address Book", "通訊錄"),
        ("Confirmation", "確認"),
        ("TCP Tunneling", "TCP 通道"),
        ("Remove", "移除"),
        ("Refresh random password", "重新產生隨機密碼"),
        ("Set your own password", "自行設置密碼"),
        ("Enable Keyboard/Mouse", "啟用鍵盤/滑鼠"),
        ("Enable Clipboard", "啟用剪貼簿"),
        ("Enable File Transfer", "啟用檔案傳輸"),
        ("Enable TCP Tunneling", "啟用 TCP 通道"),
        ("IP Whitelisting", "IP 白名單"),
        ("ID/Relay Server", "ID/轉送伺服器"),
        ("Import Server Config", "匯入伺服器設定"),
        ("Export Server Config", "導出服務器配置"),
        ("Import server configuration successfully", "匯入伺服器設定成功"),
        ("Export server configuration successfully", "導出服務器配置信息成功"),
        ("Invalid server configuration", "無效的伺服器設定"),
        ("Clipboard is empty", "剪貼簿是空的"),
        ("Stop service", "停止服務"),
        ("Change ID", "更改 ID"),
        ("Your new ID", "你的新 ID"),
        ("length %min% to %max%", "長度在 %min% 與 %max% 之間"),
        ("starts with a letter", "以字母開頭"),
        ("allowed characters", "使用允許的字元"),
        ("id_change_tip", "僅能使用以下字元：a-z、A-Z、0-9、_ (底線)。首字元必須為 a-z 或 A-Z。長度介於 6 到 16 之間。"),
        ("Website", "網站"),
        ("About", "關於"),
        ("Slogan_tip", ""),
        ("Privacy Statement", "隱私聲明"),
        ("Mute", "靜音"),
        ("Build Date", "建構日期"),
        ("Version", "版本"),
        ("Home", "主頁"),
        ("Audio Input", "音訊輸入"),
        ("Enhancements", "增強功能"),
        ("Hardware Codec", "硬件編解碼"),
        ("Adaptive Bitrate", "自適應碼率"),
        ("ID Server", "ID 伺服器"),
        ("Relay Server", "轉送伺服器"),
        ("API Server", "API 伺服器"),
        ("invalid_http", "開頭必須為 http:// 或 https://"),
        ("Invalid IP", "IP 無效"),
        ("Invalid format", "格式無效"),
        ("server_not_support", "服務器暫不支持"),
        ("Not available", "無法使用"),
        ("Too frequent", "修改過於頻繁，請稍後再試。"),
        ("Cancel", "取消"),
        ("Skip", "跳過"),
        ("Close", "關閉"),
        ("Retry", "重試"),
        ("OK", "確定"),
        ("Password Required", "需要密碼"),
        ("Please enter your password", "請輸入您的密碼"),
        ("Remember password", "記住密碼"),
        ("Wrong Password", "密碼錯誤"),
        ("Do you want to enter again?", "您要重新輸入嗎？"),
        ("Connection Error", "連線錯誤"),
        ("Error", "錯誤"),
        ("Reset by the peer", "對方重置了連線"),
        ("Connecting...", "正在連接..."),
        ("Connection in progress. Please wait.", "正在連接，請稍候。"),
        ("Please try 1 minute later", "請於 1 分鐘後再試"),
        ("Login Error", "登入錯誤"),
        ("Successful", "成功"),
        ("Connected, waiting for image...", "已連線，等待畫面傳輸..."),
        ("Name", "名稱"),
        ("Type", "類型"),
        ("Modified", "修改時間"),
        ("Size", "大小"),
        ("Show Hidden Files", "顯示隱藏檔案"),
        ("Receive", "接收"),
        ("Send", "傳送"),
        ("Refresh File", "刷新文件"),
        ("Local", "本地"),
        ("Remote", "遠端"),
        ("Remote Computer", "遠端電腦"),
        ("Local Computer", "本地電腦"),
        ("Confirm Delete", "確認刪除"),
        ("Delete", "刪除"),
        ("Properties", "屬性"),
        ("Multi Select", "多選"),
        ("Select All", "全選"),
        ("Unselect All", "取消全選"),
        ("Empty Directory", "空文件夾"),
        ("Not an empty directory", "不是一個空文件夾"),
        ("Are you sure you want to delete this file?", "您確定要刪除此檔案嗎？"),
        ("Are you sure you want to delete this empty directory?", "您確定要刪除此空目錄嗎？"),
        ("Are you sure you want to delete the file of this directory?", "您確定要刪除此目錄中的檔案嗎？"),
        ("Do this for all conflicts", "套用到其他衝突"),
        ("This is irreversible!", "此操作不可逆！"),
        ("Deleting", "正在刪除"),
        ("files", "檔案"),
        ("Waiting", "正在等候..."),
        ("Finished", "已完成"),
        ("Speed", "速度"),
        ("Custom Image Quality", "自訂圖片品質"),
        ("Privacy mode", "隱私模式"),
        ("Block user input", "封鎖使用者輸入"),
        ("Unblock user input", "取消封鎖使用者輸入"),
        ("Adjust Window", "調整視窗"),
        ("Original", "原始"),
        ("Shrink", "縮減"),
        ("Stretch", "延展"),
        ("Scrollbar", "滾動條"),
        ("ScrollAuto", "自動滾動"),
        ("Good image quality", "畫面品質良好"),
        ("Balanced", "平衡"),
        ("Optimize reaction time", "回應速度最佳化"),
        ("Custom", "自定義"),
        ("Show remote cursor", "顯示遠端游標"),
        ("Show quality monitor", "顯示質量監測"),
        ("Disable clipboard", "停用剪貼簿"),
        ("Lock after session end", "工作階段結束後鎖定電腦"),
        ("Insert", "插入"),
        ("Insert Lock", "鎖定遠端電腦"),
        ("Refresh", "重新載入"),
        ("ID does not exist", "ID 不存在"),
        ("Failed to connect to rendezvous server", "無法連接至 rendezvous 伺服器"),
        ("Please try later", "請稍候再試"),
        ("Remote desktop is offline", "遠端電腦離線"),
        ("Key mismatch", "金鑰不符"),
        ("Timeout", "逾時"),
        ("Failed to connect to relay server", "無法連接至轉送伺服器"),
        ("Failed to connect via rendezvous server", "無法透過 rendezvous 伺服器連接"),
        ("Failed to connect via relay server", "無法透過轉送伺服器連接"),
        ("Failed to make direct connection to remote desktop", "無法直接連線至遠端電腦"),
        ("Set Password", "設置密碼"),
        ("OS Password", "作業系統密碼"),
        ("install_tip", "UAC 會導致 RustDesk 在某些情況下無法正常以遠端電腦運作。若要避開 UAC，請點擊下方按鈕將 RustDesk 安裝到系統中。"),
        ("Click to upgrade", "點擊以升級"),
        ("Click to download", "點擊以下載"),
        ("Click to update", "點擊以更新"),
        ("Configure", "設定"),
        ("config_acc", "您需要授予 RustDesk ｢協助工具」 權限才能遠端存取電腦。"),
        ("config_screen", "您需要授予 RustDesk ｢畫面錄製」 權限才能遠端存取電腦。"),
        ("Installing ...", "正在安裝..."),
        ("Install", "安裝"),
        ("Installation", "安裝"),
        ("Installation Path", "安裝路徑"),
        ("Create start menu shortcuts", "建立開始選單捷徑"),
        ("Create desktop icon", "建立桌面圖示"),
        ("agreement_tip", "開始安裝即表示接受許可協議"),
        ("Accept and Install", "接受並安裝"),
        ("End-user license agreement", "使用者授權合約"),
        ("Generating ...", "正在產生 ..."),
        ("Your installation is lower version.", "您的安裝版本過舊。"),
        ("not_close_tcp_tip", "使用通道時請不要關閉此視窗"),
        ("Listening ...", "正在等待通道連接..."),
        ("Remote Host", "遠端主機"),
        ("Remote Port", "遠端連接埠"),
        ("Action", "操作"),
        ("Add", "新增"),
        ("Local Port", "本機連接埠"),
        ("Local Address", "本機地址"),
        ("Change Local Port", "修改本機連接埠"),
        ("setup_server_tip", "若您需要更快的連接速度，可以選擇自行建立伺服器"),
        ("Too short, at least 6 characters.", "過短，至少需 6 個字元。"),
        ("The confirmation is not identical.", "兩次輸入不相符"),
        ("Permissions", "權限"),
        ("Accept", "接受"),
        ("Dismiss", "關閉"),
        ("Disconnect", "斷開連線"),
        ("Allow using keyboard and mouse", "允許使用鍵盤和滑鼠"),
        ("Allow using clipboard", "允許使用剪貼簿"),
        ("Allow hearing sound", "允許分享音訊"),
        ("Allow file copy and paste", "允許文件複製和粘貼"),
        ("Connected", "已連接"),
        ("Direct and encrypted connection", "加密直接連線"),
        ("Relayed and encrypted connection", "加密轉送連線"),
        ("Direct and unencrypted connection", "未加密直接連線"),
        ("Relayed and unencrypted connection", "未加密轉送連線"),
        ("Enter Remote ID", "輸入遠端 ID"),
        ("Enter your password", "輸入您的密碼"),
        ("Logging in...", "正在登入..."),
        ("Enable RDP session sharing", "啟用 RDP 工作階段共享"),
        ("Auto Login", "自動登入 (鎖定將在設定關閉後套用)"),
        ("Enable Direct IP Access", "允許 IP 直接存取"),
        ("Rename", "重新命名"),
        ("Space", "空白"),
        ("Create Desktop Shortcut", "建立桌面捷徑"),
        ("Change Path", "更改路徑"),
        ("Create Folder", "建立資料夾"),
        ("Please enter the folder name", "請輸入資料夾名稱"),
        ("Fix it", "修復"),
        ("Warning", "警告"),
        ("Login screen using Wayland is not supported", "不支援使用 Wayland 的登入畫面"),
        ("Reboot required", "需要重新啟動"),
        ("Unsupported display server ", "不支援顯示伺服器"),
        ("x11 expected", "預期 x11"),
        ("Port", "端口"),
        ("Settings", "設定"),
        ("Username", "使用者名稱"),
        ("Invalid port", "連接埠無效"),
        ("Closed manually by the peer", "由對方手動關閉"),
        ("Enable remote configuration modification", "啟用遠端更改設定"),
        ("Run without install", "跳過安裝直接執行"),
        ("Connect via relay", "中繼連線"),
        ("Always connect via relay", "一律透過轉送連線"),
        ("whitelist_tip", "只有白名單中的 IP 可以存取"),
        ("Login", "登入"),
        ("Verify", "驗證"),
        ("Remember me", "記住我"),
        ("Trust this device", "信任此設備"),
        ("Verification code", "驗證碼"),
        ("verification_tip", "檢測到新設備登錄，已向註冊郵箱發送了登入驗證碼，請輸入驗證碼繼續登錄"),
        ("Logout", "登出"),
        ("Tags", "標籤"),
        ("Search ID", "搜尋 ID"),
        ("whitelist_sep", "使用逗號、分號、空白，或是換行來分隔"),
        ("Add ID", "新增 ID"),
        ("Add Tag", "新增標籤"),
        ("Unselect all tags", "取消選取所有標籤"),
        ("Network error", "網路錯誤"),
        ("Username missed", "缺少使用者名稱"),
        ("Password missed", "缺少密碼"),
        ("Wrong credentials", "提供的登入資訊有誤"),
        ("Edit Tag", "編輯標籤"),
        ("Unremember Password", "忘掉密碼"),
        ("Favorites", "收藏"),
        ("Add to Favorites", "加入到收藏"),
        ("Remove from Favorites", "從收藏中刪除"),
        ("Empty", "空空如也"),
        ("Invalid folder name", "資料夾名稱無效"),
        ("Socks5 Proxy", "Socks5 代理"),
        ("Hostname", "主機名稱"),
        ("Discovered", "已發現"),
        ("install_daemon_tip", "為了開機啟動，請安裝系統服務。"),
        ("Remote ID", "遠端 ID"),
        ("Paste", "貼上"),
        ("Paste here?", "貼上到這裡?"),
        ("Are you sure to close the connection?", "您確定要關閉連線嗎？"),
        ("Download new version", "下載新版本"),
        ("Touch mode", "觸控模式"),
        ("Mouse mode", "滑鼠模式"),
        ("One-Finger Tap", "單指輕觸"),
        ("Left Mouse", "滑鼠左鍵"),
        ("One-Long Tap", "單指長按"),
        ("Two-Finger Tap", "雙指輕觸"),
        ("Right Mouse", "滑鼠右鍵"),
        ("One-Finger Move", "單指移動"),
        ("Double Tap & Move", "雙擊並移動"),
        ("Mouse Drag", "滑鼠選中拖動"),
        ("Three-Finger vertically", "三指垂直滑動"),
        ("Mouse Wheel", "滑鼠滾輪"),
        ("Two-Finger Move", "雙指移動"),
        ("Canvas Move", "移動畫布"),
        ("Pinch to Zoom", "雙指縮放"),
        ("Canvas Zoom", "縮放畫布"),
        ("Reset canvas", "重置畫布"),
        ("No permission of file transfer", "無文件傳輸權限"),
        ("Note", "備註"),
        ("Connection", "連接"),
        ("Share Screen", "共享畫面"),
        ("CLOSE", "關閉"),
        ("OPEN", "開啟"),
        ("Chat", "聊天消息"),
        ("Total", "總計"),
        ("items", "個項目"),
        ("Selected", "已選擇"),
        ("Screen Capture", "畫面錄製"),
        ("Input Control", "輸入控制"),
        ("Audio Capture", "音訊錄製"),
        ("File Connection", "檔案連線"),
        ("Screen Connection", "畫面連線"),
        ("Do you accept?", "是否接受？"),
        ("Open System Setting", "打開系統設定"),
        ("How to get Android input permission?", "如何獲取 Android 的輸入權限？"),
        ("android_input_permission_tip1", "取得輸入權限後可以讓遠端裝置通過滑鼠控制此 Android 裝置"),
        ("android_input_permission_tip2", "請在接下來的系統設定頁面中，找到並進入 ｢已安裝的服務｣ 頁面，並將 ｢RustDesk Input｣ 服務開啟"),
        ("android_new_connection_tip", "收到新的連接控制請求，對方想要控制您目前的設備"),
        ("android_service_will_start_tip", "開啟畫面錄製權限將自動開啟服務，允許其他裝置向此裝置請求建立連接。"),
        ("android_stop_service_tip", "關閉服務將自動關閉所有已建立的連接。"),
        ("android_version_audio_tip", "目前的 Android 版本不支持音訊錄製，請升級至 Android 10 或以上版本。"),
        ("android_start_service_tip", "點擊 ｢啟動服務｣ 或啟用 ｢畫面錄製｣ 權限以開啟手機畫面共享服務。"),
        ("Account", "賬戶"),
        ("Overwrite", "覆寫"),
        ("This file exists, skip or overwrite this file?", "此檔案/資料夾已存在，要跳過或是覆寫此檔案嗎？"),
        ("Quit", "退出"),
        ("doc_mac_permission", "https://rustdesk.com/docs/zh-tw/manual/mac/#啟用權限"),
        ("Help", "幫助"),
        ("Failed", "失敗"),
        ("Succeeded", "成功"),
        ("Someone turns on privacy mode, exit", "其他用戶開啟隱私模式，退出"),
        ("Unsupported", "不支持"),
        ("Peer denied", "被控端拒絕"),
        ("Please install plugins", "請安裝插件"),
        ("Peer exit", "被控端退出"),
        ("Failed to turn off", "退出失敗"),
        ("Turned off", "退出"),
        ("In privacy mode", "開啟隱私模式"),
        ("Out privacy mode", "退出隱私模式"),
        ("Language", "語言"),
        ("Keep RustDesk background service", "保持RustDesk後台服務"),
        ("Ignore Battery Optimizations", "忽略電池優化"),
        ("android_open_battery_optimizations_tip", "如需關閉此功能，請在接下來的RustDesk應用設置頁面中，找到並進入 [電源] 頁面，取消勾選 [不受限制]"),
        ("Connection not allowed", "對方不允許連接"),
        ("Legacy mode", "傳統模式"),
        ("Map mode", "1：1傳輸"),
        ("Translate mode", "翻譯模式"),
        ("Use permanent password", "使用固定密碼"),
        ("Use both passwords", "同時使用兩種密碼"),
        ("Set permanent password", "設定固定密碼"),
        ("Enable Remote Restart", "允許遠程重啓"),
        ("Allow remote restart", "允許遠程重啓"),
        ("Restart Remote Device", "重啓遠程電腦"),
        ("Are you sure you want to restart", "确定要重启"),
        ("Restarting Remote Device", "正在重啓遠程設備"),
        ("remote_restarting_tip", "遠程設備正在重啓，請關閉當前提示框，並在一段時間後使用永久密碼重新連接"),
        ("Copied", "已複製"),
        ("Exit Fullscreen", "退出全屏"),
        ("Fullscreen", "全屏"),
        ("Mobile Actions", "移動端操作"),
        ("Select Monitor", "選擇監視器"),
        ("Control Actions", "控制操作"),
        ("Display Settings", "顯示設置"),
        ("Ratio", "比例"),
        ("Image Quality", "畫質"),
        ("Scroll Style", "滾動樣式"),
        ("Show Menubar", "顯示菜單欄"),
        ("Hide Menubar", "隱藏菜單欄"),
        ("Direct Connection", "直接連接"),
        ("Relay Connection", "中繼連接"),
        ("Secure Connection", "安全連接"),
        ("Insecure Connection", "非安全連接"),
        ("Scale original", "原始尺寸"),
        ("Scale adaptive", "適應窗口"),
        ("General", "常規"),
        ("Security", "安全"),
        ("Theme", "主題"),
        ("Dark Theme", "暗黑主題"),
        ("Dark", "黑暗"),
        ("Light", "明亮"),
        ("Follow System", "跟隨系統"),
        ("Enable hardware codec", "使用硬件編解碼"),
        ("Unlock Security Settings", "解鎖安全設置"),
        ("Enable Audio", "允許傳輸音頻"),
        ("Unlock Network Settings", "解鎖網絡設置"),
        ("Server", "服務器"),
        ("Direct IP Access", "IP直接訪問"),
        ("Proxy", "代理"),
        ("Apply", "應用"),
        ("Disconnect all devices?", "斷開所有遠程連接?"),
        ("Clear", "清空"),
        ("Audio Input Device", "音頻輸入設備"),
        ("Deny remote access", "拒絕遠程訪問"),
        ("Use IP Whitelisting", "只允許白名單上的IP訪問"),
        ("Network", "網絡"),
        ("Enable RDP", "允許RDP訪問"),
        ("Pin menubar", "固定菜單欄"),
        ("Unpin menubar", "取消固定菜單欄"),
        ("Recording", "錄屏"),
        ("Directory", "目錄"),
        ("Automatically record incoming sessions", "自動錄製來訪會話"),
        ("Change", "變更"),
        ("Start session recording", "開始錄屏"),
        ("Stop session recording", "結束錄屏"),
        ("Enable Recording Session", "允許錄製會話"),
        ("Allow recording session", "允許錄製會話"),
        ("Enable LAN Discovery", "允許局域網發現"),
        ("Deny LAN Discovery", "拒絕局域網發現"),
        ("Write a message", "輸入聊天消息"),
        ("Prompt", "提示"),
        ("Please wait for confirmation of UAC...", "請等待對方確認UAC"),
        ("elevated_foreground_window_tip", "遠端桌面的當前窗口需要更高的權限才能操作, 暫時無法使用鼠標鍵盤, 可以請求對方最小化當前窗口, 或者在連接管理窗口點擊提升。為避免這個問題，建議在遠端設備上安裝本軟件。"),
        ("Disconnected", "會話已結束"),
        ("Other", "其他"),
        ("Confirm before closing multiple tabs", "關閉多個分頁前跟我確認"),
        ("Keyboard Settings", "鍵盤設置"),
        ("Full Access", "完全訪問"),
        ("Screen Share", "僅共享屏幕"),
        ("Wayland requires Ubuntu 21.04 or higher version.", "Wayland 需要 Ubuntu 21.04 或更高版本。"),
        ("Wayland requires higher version of linux distro. Please try X11 desktop or change your OS.", "Wayland 需要更高版本的 linux 發行版。 請嘗試 X11 桌面或更改您的操作系統。"),
        ("JumpLink", "查看"),
        ("Please Select the screen to be shared(Operate on the peer side).", "請選擇要分享的畫面（在對端操作）。"),
        ("Show RustDesk", "顯示 RustDesk"),
        ("This PC", "此電腦"),
        ("or", "或"),
        ("Continue with", "使用"),
        ("Elevate", "提權"),
        ("Zoom cursor", "縮放游標"),
        ("Accept sessions via password", "只允許密碼訪問"),
        ("Accept sessions via click", "只允許點擊訪問"),
        ("Accept sessions via both", "允許密碼或點擊訪問"),
        ("Please wait for the remote side to accept your session request...", "請等待對方接受你的連接..."),
        ("One-time Password", "一次性密碼"),
        ("Use one-time password", "使用一次性密碼"),
        ("One-time password length", "一次性密碼長度"),
        ("Request access to your device", "請求訪問你的設備"),
        ("Hide connection management window", "隱藏連接管理窗口"),
        ("hide_cm_tip", "在只允許密碼連接並且只用固定密碼的情況下才允許隱藏"),
        ("wayland_experiment_tip", "Wayland 支持處於實驗階段，如果你需要使用無人值守訪問，請使用 X11。"),
        ("Right click to select tabs", "右鍵選擇選項卡"),
        ("Skipped", "已略過"),
        ("Add to Address Book", "添加到地址簿"),
        ("Group", "小組"),
        ("Search", "搜索"),
        ("Closed manually by web console", "被web控制台手動關閉"),
        ("Local keyboard type", "本地鍵盤類型"),
        ("Select local keyboard type", "請選擇本地鍵盤類型"),
        ("software_render_tip", "如果你使用英偉達顯卡, 並且遠程窗口在會話建立後會立刻關閉, 那麼安裝nouveau驅動並且選擇使用軟件渲染可能會有幫助。重啟軟件後生效。"),
        ("Always use software rendering", "使用軟件渲染"),
        ("config_input", "為了能夠通過鍵盤控制遠程桌面, 請給予 RustDesk \"輸入監控\" 權限。"),
        ("config_microphone", "為了支持通過麥克風進行音訊傳輸，請給予 RustDesk \"錄音\"權限。"),
        ("request_elevation_tip", "如果對面有人, 也可以請求提升權限。"),
        ("Wait", "等待"),
        ("Elevation Error", "提權失敗"),
        ("Ask the remote user for authentication", "請求遠端用戶授權"),
        ("Choose this if the remote account is administrator", "當對面電腦是管理員賬號時選擇該選項"),
        ("Transmit the username and password of administrator", "發送管理員賬號的用戶名密碼"),
        ("still_click_uac_tip", "依然需要被控端用戶在UAC窗口點擊確認。"),
        ("Request Elevation", "請求提權"),
        ("wait_accept_uac_tip", "請等待遠端用戶確認UAC對話框。"),
        ("Elevate successfully", "提權成功"),
        ("uppercase", "大寫字母"),
        ("lowercase", "小寫字母"),
        ("digit", "數字"),
        ("special character", "特殊字符"),
        ("length>=8", "長度不小於8"),
        ("Weak", "弱"),
        ("Medium", "中"),
        ("Strong", "強"),
        ("Switch Sides", "反轉訪問方向"),
        ("Please confirm if you want to share your desktop?", "請確認是否要讓對方訪問你的桌面？"),
        ("Display", "顯示"),
        ("Default View Style", "默認顯示方式"),
        ("Default Scroll Style", "默認滾動方式"),
        ("Default Image Quality", "默認圖像質量"),
        ("Default Codec", "默認編解碼"),
        ("Bitrate", "波特率"),
        ("FPS", "幀率"),
        ("Auto", "自動"),
        ("Other Default Options", "其它默認選項"),
        ("Voice call", "語音通話"),
        ("Text chat", "文字聊天"),
        ("Stop voice call", "停止語音聊天"),
        ("relay_hint_tip", "可能無法直連，可以嘗試中繼連接。 \n另外，如果想直接使用中繼連接，可以在ID後面添加/r，或者在卡片選項裡選擇強制走中繼連接。"),
        ("Reconnect", "重連"),
<<<<<<< HEAD
        ("No transfers in progress", ""),
=======
        ("Codec", "編解碼"),
        ("Resolution", "分辨率"),
>>>>>>> bd16ce14
        ].iter().cloned().collect();
}<|MERGE_RESOLUTION|>--- conflicted
+++ resolved
@@ -454,11 +454,8 @@
         ("Stop voice call", "停止語音聊天"),
         ("relay_hint_tip", "可能無法直連，可以嘗試中繼連接。 \n另外，如果想直接使用中繼連接，可以在ID後面添加/r，或者在卡片選項裡選擇強制走中繼連接。"),
         ("Reconnect", "重連"),
-<<<<<<< HEAD
-        ("No transfers in progress", ""),
-=======
         ("Codec", "編解碼"),
         ("Resolution", "分辨率"),
->>>>>>> bd16ce14
+        ("No transfers in progress", ""),
         ].iter().cloned().collect();
 }