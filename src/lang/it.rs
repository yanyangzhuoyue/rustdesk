--- conflicted
+++ resolved
@@ -460,12 +460,9 @@
         ("Codec", "Codec"),
         ("Resolution", "Risoluzione"),
         ("No transfers in progress", "Nessun trasferimento in corso"),
-<<<<<<< HEAD
         ("Set one-time password length", "Imposta la lunghezza della password monouso"),
-=======
         ("Set one-time password length", ""),
         ("idd_driver_tip", ""),
         ("confirm_idd_driver_tip", "")
->>>>>>> 9a1950ad
     ].iter().cloned().collect();
 }