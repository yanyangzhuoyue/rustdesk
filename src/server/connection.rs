--- conflicted
+++ resolved
@@ -394,14 +394,9 @@
             let _ = privacy_mode::turn_off_privacy(0);
         }
         video_service::notify_video_frame_feched(id, None);
-<<<<<<< HEAD
         video_service::update_test_latency(id, 0);
         video_service::update_image_quality(id, None);
-=======
-        super::video_service::update_test_latency(id, 0);
-        super::video_service::update_image_quality(id, None);
         scrap::codec::Encoder::update_video_encoder(id, scrap::codec::EncoderUpdate::Remove);
->>>>>>> 42c7c598
         if let Err(err) = conn.try_port_forward_loop(&mut rx_from_cm).await {
             conn.on_close(&err.to_string(), false);
         }
