--- conflicted
+++ resolved
@@ -17,17 +17,13 @@
     display::{kCGNullWindowID, kCGWindowListOptionOnScreenOnly, CGWindowListCopyWindowInfo},
     window::{kCGWindowName, kCGWindowOwnerPID},
 };
-<<<<<<< HEAD
 use hbb_common::{
     allow_err,
     anyhow::anyhow,
     bail, log,
     message_proto::{DisplayInfo, Resolution},
+    sysinfo::{Pid, Process, ProcessRefreshKind, System},
 };
-=======
-use hbb_common::sysinfo::{Pid, Process, ProcessRefreshKind, System};
-use hbb_common::{anyhow::anyhow, bail, log, message_proto::Resolution};
->>>>>>> da57fcb6
 use include_dir::{include_dir, Dir};
 use objc::{class, msg_send, sel, sel_impl};
 use scrap::{libc::c_void, quartz::ffi::*};
