--- conflicted
+++ resolved
@@ -204,17 +204,9 @@
             return r
 
     for (feat, feat_info) in features.items():
-<<<<<<< HEAD
-        includes = feat_info['include'] if 'include' in feat_info and feat_info['include'] else [
-        ]
-        includes = [re.compile(p) for p in includes]
-        excludes = feat_info['exclude'] if 'exclude' in feat_info and feat_info['exclude'] else [
-        ]
-=======
         includes = feat_info['include'] if 'include' in feat_info and feat_info['include'] else []
         includes = [re.compile(p) for p in includes]
         excludes = feat_info['exclude'] if 'exclude' in feat_info and feat_info['exclude'] else []
->>>>>>> 845d5a54
         excludes = [re.compile(p) for p in excludes]
 
         print(f'{feat} download begin')
