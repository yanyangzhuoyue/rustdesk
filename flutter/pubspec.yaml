--- conflicted
+++ resolved
@@ -19,7 +19,6 @@
 version: 1.1.10-1+28
 
 environment:
-<<<<<<< HEAD
     sdk: ">=2.16.1"
 
 dependencies:
@@ -68,44 +67,6 @@
     freezed_annotation: ^2.0.3
     tray_manager: 0.1.7
     get: ^4.6.5
-=======
-  sdk: ">=2.16.1"
-
-dependencies:
-  flutter:
-    sdk: flutter
-
-
-  # The following adds the Cupertino Icons font to your application.
-  # Use with the CupertinoIcons class for iOS style icons.
-  cupertino_icons: ^1.0.3
-  ffi: ^1.1.2
-  path_provider: ^2.0.2
-  external_path: ^1.0.1
-  provider: ^5.0.0
-  tuple: ^2.0.0
-  wakelock: ^0.5.2
-  device_info: ^2.0.2 
-  firebase_analytics: ^9.1.5
-  package_info: ^2.0.2
-  url_launcher: ^6.0.9
-  shared_preferences: ^2.0.6
-  toggle_switch: ^1.4.0
-  dash_chat: ^1.1.16
-  draggable_float_widget: ^0.0.2
-  settings_ui: ^2.0.2
-  flutter_breadcrumb: ^1.0.1
-  http: ^0.13.4
-  qr_code_scanner:
-    git:
-      url: https://github.com/Heap-Hop/qr_code_scanner.git
-      ref: fix_break_changes_platform
-  zxing2: ^0.1.0
-  image_picker: ^0.8.5
-  image: ^3.1.3
-  flutter_smart_dialog: ^4.3.1
-  flutter_rust_bridge: ^1.30.0
->>>>>>> 8d0b49d3
 
 dev_dependencies:
     flutter_launcher_icons: ^0.9.1
