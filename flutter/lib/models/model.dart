import 'dart:async';
import 'dart:convert';
import 'dart:io';
import 'dart:math';
import 'dart:ui' as ui;

import 'package:desktop_multi_window/desktop_multi_window.dart';
import 'package:flutter/material.dart';
import 'package:flutter/services.dart';
import 'package:flutter_hbb/consts.dart';
import 'package:flutter_hbb/generated_bridge.dart';
import 'package:flutter_hbb/models/ab_model.dart';
import 'package:flutter_hbb/models/chat_model.dart';
import 'package:flutter_hbb/models/file_model.dart';
import 'package:flutter_hbb/models/group_model.dart';
import 'package:flutter_hbb/models/peer_tab_model.dart';
import 'package:flutter_hbb/models/server_model.dart';
import 'package:flutter_hbb/models/user_model.dart';
import 'package:flutter_hbb/models/state_model.dart';
import 'package:flutter_hbb/plugin/event.dart';
import 'package:flutter_hbb/plugin/manager.dart';
import 'package:flutter_hbb/plugin/widgets/desc_ui.dart';
import 'package:flutter_hbb/common/shared_state.dart';
import 'package:flutter_hbb/utils/multi_window_manager.dart';
import 'package:tuple/tuple.dart';
import 'package:image/image.dart' as img2;
import 'package:flutter_custom_cursor/cursor_manager.dart';
import 'package:flutter_svg/flutter_svg.dart';
import 'package:get/get.dart';
import 'package:uuid/uuid.dart';
import 'package:window_manager/window_manager.dart';

import '../common.dart';
import '../utils/image.dart' as img;
import '../common/widgets/dialog.dart';
import 'input_model.dart';
import 'platform_model.dart';

typedef HandleMsgBox = Function(Map<String, dynamic> evt, String id);
typedef ReconnectHandle = Function(OverlayDialogManager, SessionID, bool);
final _constSessionId = Uuid().v4obj();

class CachedPeerData {
  Map<String, dynamic> updatePrivacyMode = {};
  Map<String, dynamic> peerInfo = {};
  List<Map<String, dynamic>> cursorDataList = [];
  Map<String, dynamic> lastCursorId = {};
  bool secure = false;
  bool direct = false;

  CachedPeerData();

  @override
  String toString() {
    return jsonEncode({
      'updatePrivacyMode': updatePrivacyMode,
      'peerInfo': peerInfo,
      'cursorDataList': cursorDataList,
      'lastCursorId': lastCursorId,
      'secure': secure,
      'direct': direct,
    });
  }

  static CachedPeerData? fromString(String s) {
    try {
      final map = jsonDecode(s);
      final data = CachedPeerData();
      data.updatePrivacyMode = map['updatePrivacyMode'];
      data.peerInfo = map['peerInfo'];
      for (final cursorData in map['cursorDataList']) {
        data.cursorDataList.add(cursorData);
      }
      data.lastCursorId = map['lastCursorId'];
      data.secure = map['secure'];
      data.direct = map['direct'];
      return data;
    } catch (e) {
      debugPrint('Failed to parse CachedPeerData: $e');
      return null;
    }
  }
}

class FfiModel with ChangeNotifier {
  CachedPeerData cachedPeerData = CachedPeerData();
  PeerInfo _pi = PeerInfo();
  Display _display = Display();

  var _inputBlocked = false;
  final _permissions = <String, bool>{};
  bool? _secure;
  bool? _direct;
  bool _touchMode = false;
  Timer? _timer;
  var _reconnects = 1;
  bool _viewOnly = false;
  WeakReference<FFI> parent;
  late final SessionID sessionId;

  RxBool waitForImageDialogShow = true.obs;
  Timer? waitForImageTimer;
  RxBool waitForFirstImage = true.obs;

  Map<String, bool> get permissions => _permissions;

  Display get display => _display;

  bool? get secure => _secure;

  bool? get direct => _direct;

  PeerInfo get pi => _pi;

  bool get inputBlocked => _inputBlocked;

  bool get touchMode => _touchMode;

  bool get isPeerAndroid => _pi.platform == kPeerPlatformAndroid;

  bool get viewOnly => _viewOnly;

  set inputBlocked(v) {
    _inputBlocked = v;
  }

  FfiModel(this.parent) {
    clear();
    sessionId = parent.target!.sessionId;
  }

  toggleTouchMode() {
    if (!isPeerAndroid) {
      _touchMode = !_touchMode;
      notifyListeners();
    }
  }

  updatePermission(Map<String, dynamic> evt, String id) {
    evt.forEach((k, v) {
      if (k == 'name' || k.isEmpty) return;
      _permissions[k] = v == 'true';
    });
    // Only inited at remote page
    if (desktopType == DesktopType.remote) {
      KeyboardEnabledState.find(id).value = _permissions['keyboard'] != false;
    }
    debugPrint('$_permissions');
    notifyListeners();
  }

  bool get keyboard => _permissions['keyboard'] != false;

  clear() {
    _pi = PeerInfo();
    _display = Display();
    _secure = null;
    _direct = null;
    _inputBlocked = false;
    _timer?.cancel();
    _timer = null;
    clearPermissions();
    waitForImageTimer?.cancel();
  }

  setConnectionType(String peerId, bool secure, bool direct) {
    cachedPeerData.secure = secure;
    cachedPeerData.direct = direct;
    _secure = secure;
    _direct = direct;
    try {
      var connectionType = ConnectionTypeState.find(peerId);
      connectionType.setSecure(secure);
      connectionType.setDirect(direct);
    } catch (e) {
      //
    }
  }

  Widget? getConnectionImage() {
    if (secure == null || direct == null) {
      return null;
    } else {
      final icon =
          '${secure == true ? 'secure' : 'insecure'}${direct == true ? '' : '_relay'}';
      return SvgPicture.asset('assets/$icon.svg', width: 48, height: 48);
    }
  }

  clearPermissions() {
    _inputBlocked = false;
    _permissions.clear();
  }

  handleCachedPeerData(CachedPeerData data, String peerId) async {
    handleMsgBox({
      'type': 'success',
      'title': 'Successful',
      'text': 'Connected, waiting for image...',
      'link': '',
    }, sessionId, peerId);
    updatePrivacyMode(data.updatePrivacyMode, sessionId, peerId);
    setConnectionType(peerId, data.secure, data.direct);
    handlePeerInfo(data.peerInfo, peerId);
    for (var element in data.cursorDataList) {
      handleCursorData(element);
    }
    handleCursorId(data.lastCursorId);
  }

  // todo: why called by two position
  StreamEventHandler startEventListener(SessionID sessionId, String peerId) {
    return (evt) async {
      var name = evt['name'];
      if (name == 'msgbox') {
        handleMsgBox(evt, sessionId, peerId);
      } else if (name == 'peer_info') {
        handlePeerInfo(evt, peerId);
      } else if (name == 'sync_peer_info') {
        handleSyncPeerInfo(evt, sessionId);
      } else if (name == 'connection_ready') {
        setConnectionType(
            peerId, evt['secure'] == 'true', evt['direct'] == 'true');
      } else if (name == 'switch_display') {
        handleSwitchDisplay(evt, sessionId, peerId);
      } else if (name == 'cursor_data') {
        await handleCursorData(evt);
      } else if (name == 'cursor_id') {
        await handleCursorId(evt);
      } else if (name == 'cursor_position') {
        await parent.target?.cursorModel.updateCursorPosition(evt, peerId);
      } else if (name == 'clipboard') {
        Clipboard.setData(ClipboardData(text: evt['content']));
      } else if (name == 'permission') {
        updatePermission(evt, peerId);
      } else if (name == 'chat_client_mode') {
        parent.target?.chatModel
            .receive(ChatModel.clientModeID, evt['text'] ?? '');
      } else if (name == 'chat_server_mode') {
        parent.target?.chatModel
            .receive(int.parse(evt['id'] as String), evt['text'] ?? '');
      } else if (name == 'file_dir') {
        parent.target?.fileModel.receiveFileDir(evt);
      } else if (name == 'job_progress') {
        parent.target?.fileModel.jobController.tryUpdateJobProgress(evt);
      } else if (name == 'job_done') {
        parent.target?.fileModel.jobController.jobDone(evt);
        parent.target?.fileModel.refreshAll();
      } else if (name == 'job_error') {
        parent.target?.fileModel.jobController.jobError(evt);
      } else if (name == 'override_file_confirm') {
        parent.target?.fileModel.postOverrideFileConfirm(evt);
      } else if (name == 'load_last_job') {
        parent.target?.fileModel.jobController.loadLastJob(evt);
      } else if (name == 'update_folder_files') {
        parent.target?.fileModel.jobController.updateFolderFiles(evt);
      } else if (name == 'add_connection') {
        parent.target?.serverModel.addConnection(evt);
      } else if (name == 'on_client_remove') {
        parent.target?.serverModel.onClientRemove(evt);
      } else if (name == 'update_quality_status') {
        parent.target?.qualityMonitorModel.updateQualityStatus(evt);
      } else if (name == 'update_block_input_state') {
        updateBlockInputState(evt, peerId);
      } else if (name == 'update_privacy_mode') {
        updatePrivacyMode(evt, sessionId, peerId);
      } else if (name == 'alias') {
        handleAliasChanged(evt);
      } else if (name == 'show_elevation') {
        final show = evt['show'].toString() == 'true';
        parent.target?.serverModel.setShowElevation(show);
      } else if (name == 'cancel_msgbox') {
        cancelMsgBox(evt, sessionId);
      } else if (name == 'switch_back') {
        final peer_id = evt['peer_id'].toString();
        await bind.sessionSwitchSides(sessionId: sessionId);
        closeConnection(id: peer_id);
      } else if (name == 'portable_service_running') {
        parent.target?.elevationModel.onPortableServiceRunning(evt);
      } else if (name == 'on_url_scheme_received') {
        // currently comes from "_url" ipc of mac and dbus of linux
        onUrlSchemeReceived(evt);
      } else if (name == 'on_voice_call_waiting') {
        // Waiting for the response from the peer.
        parent.target?.chatModel.onVoiceCallWaiting();
      } else if (name == 'on_voice_call_started') {
        // Voice call is connected.
        parent.target?.chatModel.onVoiceCallStarted();
      } else if (name == 'on_voice_call_closed') {
        // Voice call is closed with reason.
        final reason = evt['reason'].toString();
        parent.target?.chatModel.onVoiceCallClosed(reason);
      } else if (name == 'on_voice_call_incoming') {
        // Voice call is requested by the peer.
        parent.target?.chatModel.onVoiceCallIncoming();
      } else if (name == 'update_voice_call_state') {
        parent.target?.serverModel.updateVoiceCallState(evt);
      } else if (name == 'fingerprint') {
        FingerprintState.find(peerId).value = evt['fingerprint'] ?? '';
      } else if (name == 'plugin_manager') {
        pluginManager.handleEvent(evt);
      } else if (name == 'plugin_event') {
        handlePluginEvent(evt,
            (Map<String, dynamic> e) => handleMsgBox(e, sessionId, peerId));
      } else if (name == 'plugin_reload') {
        handleReloading(evt);
      } else if (name == 'plugin_option') {
        handleOption(evt);
      } else if (name == "sync_peer_password_to_ab") {
        if (desktopType == DesktopType.main) {
          final id = evt['id'];
          final password = evt['password'];
          if (id != null && password != null) {
            if (gFFI.abModel
                .changePassword(id.toString(), password.toString())) {
              gFFI.abModel.pushAb(toastIfFail: false, toastIfSucc: false);
            }
          }
        }
      } else {
        debugPrint('Unknown event name: $name');
      }
    };
  }

  onUrlSchemeReceived(Map<String, dynamic> evt) {
    final url = evt['url'].toString().trim();
    if (url.startsWith(kUniLinksPrefix) && handleUriLink(uriString: url)) {
      return;
    }
    switch (url) {
      case kUrlActionClose:
        debugPrint("closing all instances");
        Future.microtask(() async {
          await rustDeskWinManager.closeAllSubWindows();
          windowManager.close();
        });
        break;
      default:
        windowOnTop(null);
        break;
    }
  }

  /// Bind the event listener to receive events from the Rust core.
  updateEventListener(SessionID sessionId, String peerId) {
    platformFFI.setEventCallback(startEventListener(sessionId, peerId));
  }

  handleAliasChanged(Map<String, dynamic> evt) {
    final rxAlias = PeerStringOption.find(evt['id'], 'alias');
    if (rxAlias.value != evt['alias']) {
      rxAlias.value = evt['alias'];
    }
  }

  _updateCurDisplay(SessionID sessionId, Display newDisplay) {
    if (newDisplay != _display) {
      if (newDisplay.x != _display.x || newDisplay.y != _display.y) {
        parent.target?.cursorModel
            .updateDisplayOrigin(newDisplay.x, newDisplay.y);
      }
      _display = newDisplay;
      _updateSessionWidthHeight(sessionId);
    }
  }

  handleSwitchDisplay(
      Map<String, dynamic> evt, SessionID sessionId, String peerId) {
    _pi.currentDisplay = int.parse(evt['display']);
    var newDisplay = Display();
    newDisplay.x = double.tryParse(evt['x']) ?? newDisplay.x;
    newDisplay.y = double.tryParse(evt['y']) ?? newDisplay.y;
    newDisplay.width = int.tryParse(evt['width']) ?? newDisplay.width;
    newDisplay.height = int.tryParse(evt['height']) ?? newDisplay.height;
    newDisplay.cursorEmbedded = int.tryParse(evt['cursor_embedded']) == 1;
    newDisplay.originalWidth =
        int.tryParse(evt['original_width']) ?? kInvalidResolutionValue;
    newDisplay.originalHeight =
        int.tryParse(evt['original_height']) ?? kInvalidResolutionValue;

    _updateCurDisplay(sessionId, newDisplay);

    try {
      CurrentDisplayState.find(peerId).value = _pi.currentDisplay;
    } catch (e) {
      //
    }
    parent.target?.recordingModel.onSwitchDisplay();
    handleResolutions(peerId, evt['resolutions']);
    notifyListeners();
  }

  cancelMsgBox(Map<String, dynamic> evt, SessionID sessionId) {
    if (parent.target == null) return;
    final dialogManager = parent.target!.dialogManager;
    final tag = '$sessionId-${evt['tag']}';
    dialogManager.dismissByTag(tag);
  }

  /// Handle the message box event based on [evt] and [id].
  handleMsgBox(Map<String, dynamic> evt, SessionID sessionId, String peerId) {
    if (parent.target == null) return;
    final dialogManager = parent.target!.dialogManager;
    final type = evt['type'];
    final title = evt['title'];
    final text = evt['text'];
    final link = evt['link'];
    if (type == 're-input-password') {
      wrongPasswordDialog(sessionId, dialogManager, type, title, text);
    } else if (type == 'input-password') {
      enterPasswordDialog(sessionId, dialogManager);
    } else if (type == 'session-login' || type == 'session-re-login') {
      enterUserLoginDialog(sessionId, dialogManager);
    } else if (type == 'session-login-password' ||
        type == 'session-login-password') {
      enterUserLoginAndPasswordDialog(sessionId, dialogManager);
    } else if (type == 'restarting') {
      showMsgBox(sessionId, type, title, text, link, false, dialogManager,
          hasCancel: false);
    } else if (type == 'wait-remote-accept-nook') {
      showWaitAcceptDialog(sessionId, type, title, text, dialogManager);
    } else if (type == 'on-uac' || type == 'on-foreground-elevated') {
      showOnBlockDialog(sessionId, type, title, text, dialogManager);
    } else if (type == 'wait-uac') {
      showWaitUacDialog(sessionId, dialogManager, type);
    } else if (type == 'elevation-error') {
      showElevationError(sessionId, type, title, text, dialogManager);
    } else if (type == 'relay-hint') {
      showRelayHintDialog(sessionId, type, title, text, dialogManager, peerId);
    } else if (text == 'Connected, waiting for image...') {
      showConnectedWaitingForImage(dialogManager, sessionId, type, title, text);
    } else {
      var hasRetry = evt['hasRetry'] == 'true';
      showMsgBox(sessionId, type, title, text, link, hasRetry, dialogManager);
    }
  }

  /// Show a message box with [type], [title] and [text].
  showMsgBox(SessionID sessionId, String type, String title, String text,
      String link, bool hasRetry, OverlayDialogManager dialogManager,
      {bool? hasCancel}) {
    msgBox(sessionId, type, title, text, link, dialogManager,
        hasCancel: hasCancel, reconnect: reconnect);
    _timer?.cancel();
    if (hasRetry) {
      _timer = Timer(Duration(seconds: _reconnects), () {
        reconnect(dialogManager, sessionId, false);
      });
      _reconnects *= 2;
    } else {
      _reconnects = 1;
    }
  }

  void reconnect(OverlayDialogManager dialogManager, SessionID sessionId,
      bool forceRelay) {
    bind.sessionReconnect(sessionId: sessionId, forceRelay: forceRelay);
    clearPermissions();
    dialogManager.showLoading(translate('Connecting...'),
        onCancel: closeConnection);
  }

  void showRelayHintDialog(SessionID sessionId, String type, String title,
      String text, OverlayDialogManager dialogManager, String peerId) {
    dialogManager.show(tag: '$sessionId-$type', (setState, close, context) {
      onClose() {
        closeConnection();
        close();
      }

      final style =
          ElevatedButton.styleFrom(backgroundColor: Colors.green[700]);
      var hint = "\n\n${translate('relay_hint_tip')}";
      if (text.contains("10054") || text.contains("104")) {
        hint = "";
      }
      final alreadyForceAlwaysRelay = bind
          .mainGetPeerOptionSync(id: peerId, key: 'force-always-relay')
          .isNotEmpty;
      return CustomAlertDialog(
        title: null,
        content: msgboxContent(type, title, "${translate(text)}$hint"),
        actions: [
          dialogButton('Close', onPressed: onClose, isOutline: true),
          dialogButton('Retry',
              onPressed: () => reconnect(dialogManager, sessionId, false)),
          if (!alreadyForceAlwaysRelay)
            dialogButton('Connect via relay',
                onPressed: () => reconnect(dialogManager, sessionId, true),
                buttonStyle: style),
        ],
        onCancel: onClose,
      );
    });
  }

  void showConnectedWaitingForImage(OverlayDialogManager dialogManager,
      SessionID sessionId, String type, String title, String text) {
    onClose() {
      closeConnection();
    }

    if (waitForFirstImage.isFalse) return;
    dialogManager.show(
      (setState, close, context) => CustomAlertDialog(
          title: null,
          content: SelectionArea(child: msgboxContent(type, title, text)),
          actions: [
            dialogButton("Cancel", onPressed: onClose, isOutline: true)
          ],
          onCancel: onClose),
      tag: '$sessionId-waiting-for-image',
    );
    waitForImageDialogShow.value = true;
    waitForImageTimer = Timer(Duration(milliseconds: 1500), () {
      if (waitForFirstImage.isTrue) {
        bind.sessionInputOsPassword(sessionId: sessionId, value: '');
      }
    });
    bind.sessionOnWaitingForImageDialogShow(sessionId: sessionId);
  }

  _updateSessionWidthHeight(SessionID sessionId) {
    parent.target?.canvasModel.updateViewStyle();
    if (display.width <= 0 || display.height <= 0) {
      debugPrintStack(
          label: 'invalid display size (${display.width},${display.height})');
    } else {
      bind.sessionSetSize(
          sessionId: sessionId, width: display.width, height: display.height);
    }
  }

  /// Handle the peer info event based on [evt].
  handlePeerInfo(Map<String, dynamic> evt, String peerId) async {
    cachedPeerData.peerInfo = evt;

    // recent peer updated by handle_peer_info(ui_session_interface.rs) --> handle_peer_info(client.rs) --> save_config(client.rs)
    bind.mainLoadRecentPeers();

    parent.target?.dialogManager.dismissAll();
    _pi.version = evt['version'];
    _pi.username = evt['username'];
    _pi.hostname = evt['hostname'];
    _pi.platform = evt['platform'];
    _pi.sasEnabled = evt['sas_enabled'] == 'true';
    _pi.currentDisplay = int.parse(evt['current_display']);

    try {
      CurrentDisplayState.find(peerId).value = _pi.currentDisplay;
    } catch (e) {
      //
    }

    final connType = parent.target?.connType;

    if (isPeerAndroid) {
      _touchMode = true;
      if (connType == ConnType.defaultConn &&
          parent.target != null &&
          parent.target!.ffiModel.permissions['keyboard'] != false) {
        Timer(
            const Duration(milliseconds: 100),
            () => parent.target!.dialogManager
                .showMobileActionsOverlay(ffi: parent.target!));
      }
    } else {
      _touchMode = await bind.sessionGetOption(
              sessionId: sessionId, arg: 'touch-mode') !=
          '';
    }

    if (connType == ConnType.fileTransfer) {
      parent.target?.fileModel.onReady();
    } else if (connType == ConnType.defaultConn) {
      _pi.displays = [];
      List<dynamic> displays = json.decode(evt['displays']);
      for (int i = 0; i < displays.length; ++i) {
        _pi.displays.add(evtToDisplay(displays[i]));
      }
      stateGlobal.displaysCount.value = _pi.displays.length;
      if (_pi.currentDisplay < _pi.displays.length) {
        _display = _pi.displays[_pi.currentDisplay];
        _updateSessionWidthHeight(sessionId);
      }
      if (displays.isNotEmpty) {
        _reconnects = 1;
        waitForFirstImage.value = true;
      }
      Map<String, dynamic> features = json.decode(evt['features']);
      _pi.features.privacyMode = features['privacy_mode'] == 1;
      handleResolutions(peerId, evt["resolutions"]);
      parent.target?.elevationModel.onPeerInfo(_pi);
    }
    if (connType == ConnType.defaultConn) {
      setViewOnly(
          peerId,
          bind.sessionGetToggleOptionSync(
              sessionId: sessionId, arg: 'view-only'));
    }
    if (connType == ConnType.defaultConn) {
      final platform_additions = evt['platform_additions'];
      if (platform_additions != null && platform_additions != '') {
        try {
          _pi.platform_additions = json.decode(platform_additions);
        } catch (e) {
          debugPrint('Failed to decode platform_additions $e');
        }
      }
    }

    _pi.isSet.value = true;
    stateGlobal.resetLastResolutionGroupValues(peerId);

    notifyListeners();
  }

  handleResolutions(String id, dynamic resolutions) {
    try {
      final List<dynamic> dynamicArray = jsonDecode(resolutions as String);
      List<Resolution> arr = List.empty(growable: true);
      for (int i = 0; i < dynamicArray.length; i++) {
        var width = dynamicArray[i]["width"];
        var height = dynamicArray[i]["height"];
        if (width is int && width > 0 && height is int && height > 0) {
          arr.add(Resolution(width, height));
        }
      }
      arr.sort((a, b) {
        if (b.width != a.width) {
          return b.width - a.width;
        } else {
          return b.height - a.height;
        }
      });
      _pi.resolutions = arr;
    } catch (e) {
      debugPrint("Failed to parse resolutions:$e");
    }
  }

  Display evtToDisplay(Map<String, dynamic> evt) {
    var d = Display();
    d.x = evt['x']?.toDouble() ?? d.x;
    d.y = evt['y']?.toDouble() ?? d.y;
    d.width = evt['width'] ?? d.width;
    d.height = evt['height'] ?? d.height;
    d.cursorEmbedded = evt['cursor_embedded'] == 1;
    d.originalWidth = evt['original_width'] ?? kInvalidResolutionValue;
    d.originalHeight = evt['original_height'] ?? kInvalidResolutionValue;
    return d;
  }

  handleCursorId(Map<String, dynamic> evt) async {
    cachedPeerData.lastCursorId = evt;
    await parent.target?.cursorModel.updateCursorId(evt);
  }

  handleCursorData(Map<String, dynamic> evt) async {
    cachedPeerData.cursorDataList.add(evt);
    await parent.target?.cursorModel.updateCursorData(evt);
  }

  /// Handle the peer info synchronization event based on [evt].
  handleSyncPeerInfo(Map<String, dynamic> evt, SessionID sessionId) async {
    if (evt['displays'] != null) {
      cachedPeerData.peerInfo['displays'] = evt['displays'];
      List<dynamic> displays = json.decode(evt['displays']);
      List<Display> newDisplays = [];
      for (int i = 0; i < displays.length; ++i) {
        newDisplays.add(evtToDisplay(displays[i]));
      }
      _pi.displays = newDisplays;
      stateGlobal.displaysCount.value = _pi.displays.length;
      if (_pi.currentDisplay >= 0 && _pi.currentDisplay < _pi.displays.length) {
        _updateCurDisplay(sessionId, _pi.displays[_pi.currentDisplay]);
      }
    }
    notifyListeners();
  }

  updateBlockInputState(Map<String, dynamic> evt, String peerId) {
    _inputBlocked = evt['input_state'] == 'on';
    notifyListeners();
    try {
      BlockInputState.find(peerId).value = evt['input_state'] == 'on';
    } catch (e) {
      //
    }
  }

  updatePrivacyMode(
      Map<String, dynamic> evt, SessionID sessionId, String peerId) {
    notifyListeners();
    try {
      PrivacyModeState.find(peerId).value = bind.sessionGetToggleOptionSync(
          sessionId: sessionId, arg: 'privacy-mode');
    } catch (e) {
      //
    }
  }

  void setViewOnly(String id, bool value) {
    if (version_cmp(_pi.version, '1.2.0') < 0) return;
    // tmp fix for https://github.com/rustdesk/rustdesk/pull/3706#issuecomment-1481242389
    // because below rx not used in mobile version, so not initialized, below code will cause crash
    // current our flutter code quality is fucking shit now. !!!!!!!!!!!!!!!!
    try {
      if (value) {
        ShowRemoteCursorState.find(id).value = value;
      } else {
        ShowRemoteCursorState.find(id).value = bind.sessionGetToggleOptionSync(
            sessionId: sessionId, arg: 'show-remote-cursor');
      }
    } catch (e) {
      //
    }
    if (_viewOnly != value) {
      _viewOnly = value;
      notifyListeners();
    }
  }
}

class ImageModel with ChangeNotifier {
  ui.Image? _image;

  ui.Image? get image => _image;

  String id = '';

  late final SessionID sessionId;

  WeakReference<FFI> parent;

  final List<Function(String)> callbacksOnFirstImage = [];

  ImageModel(this.parent) {
    sessionId = parent.target!.sessionId;
  }

  addCallbackOnFirstImage(Function(String) cb) => callbacksOnFirstImage.add(cb);

  onRgba(Uint8List rgba) {
    final pid = parent.target?.id;
    img.decodeImageFromPixels(
        rgba,
        parent.target?.ffiModel.display.width ?? 0,
        parent.target?.ffiModel.display.height ?? 0,
        isWeb ? ui.PixelFormat.rgba8888 : ui.PixelFormat.bgra8888,
        onPixelsCopied: () {
      // Unlock the rgba memory from rust codes.
      platformFFI.nextRgba(sessionId);
    }).then((image) {
      if (parent.target?.id != pid) return;
      try {
        // my throw exception, because the listener maybe already dispose
        update(image);
      } catch (e) {
        debugPrint('update image: $e');
      }
    });
  }

  update(ui.Image? image) async {
    if (_image == null && image != null) {
      if (isWebDesktop || isDesktop) {
        await parent.target?.canvasModel.updateViewStyle();
        await parent.target?.canvasModel.updateScrollStyle();
      } else {
        final size = MediaQueryData.fromWindow(ui.window).size;
        final canvasWidth = size.width;
        final canvasHeight = size.height;
        final xscale = canvasWidth / image.width;
        final yscale = canvasHeight / image.height;
        parent.target?.canvasModel.scale = min(xscale, yscale);
      }
      if (parent.target != null) {
        await initializeCursorAndCanvas(parent.target!);
      }
      if (parent.target?.ffiModel.isPeerAndroid ?? false) {
        bind.sessionSetViewStyle(sessionId: sessionId, value: 'adaptive');
        parent.target?.canvasModel.updateViewStyle();
      }
    }
    _image = image;
    if (image != null) notifyListeners();
  }

  // mobile only
  // for desktop, height should minus tabbar height
  double get maxScale {
    if (_image == null) return 1.5;
    final size = MediaQueryData.fromWindow(ui.window).size;
    final xscale = size.width / _image!.width;
    final yscale = size.height / _image!.height;
    return max(1.5, max(xscale, yscale));
  }

  // mobile only
  // for desktop, height should minus tabbar height
  double get minScale {
    if (_image == null) return 1.5;
    final size = MediaQueryData.fromWindow(ui.window).size;
    final xscale = size.width / _image!.width;
    final yscale = size.height / _image!.height;
    return min(xscale, yscale) / 1.5;
  }
}

enum ScrollStyle {
  scrollbar,
  scrollauto,
}

class ViewStyle {
  final String style;
  final double width;
  final double height;
  final int displayWidth;
  final int displayHeight;
  ViewStyle({
    required this.style,
    required this.width,
    required this.height,
    required this.displayWidth,
    required this.displayHeight,
  });

  static defaultViewStyle() {
    final desktop = (isDesktop || isWebDesktop);
    final w =
        desktop ? kDesktopDefaultDisplayWidth : kMobileDefaultDisplayWidth;
    final h =
        desktop ? kDesktopDefaultDisplayHeight : kMobileDefaultDisplayHeight;
    return ViewStyle(
      style: '',
      width: w.toDouble(),
      height: h.toDouble(),
      displayWidth: w,
      displayHeight: h,
    );
  }

  static int _double2Int(double v) => (v * 100).round().toInt();

  @override
  bool operator ==(Object other) =>
      other is ViewStyle &&
      other.runtimeType == runtimeType &&
      _innerEqual(other);

  bool _innerEqual(ViewStyle other) {
    return style == other.style &&
        ViewStyle._double2Int(other.width) == ViewStyle._double2Int(width) &&
        ViewStyle._double2Int(other.height) == ViewStyle._double2Int(height) &&
        other.displayWidth == displayWidth &&
        other.displayHeight == displayHeight;
  }

  @override
  int get hashCode => Object.hash(
        style,
        ViewStyle._double2Int(width),
        ViewStyle._double2Int(height),
        displayWidth,
        displayHeight,
      ).hashCode;

  double get scale {
    double s = 1.0;
    if (style == kRemoteViewStyleAdaptive) {
      if (width != 0 &&
          height != 0 &&
          displayWidth != 0 &&
          displayHeight != 0) {
        final s1 = width / displayWidth;
        final s2 = height / displayHeight;
        s = s1 < s2 ? s1 : s2;
      }
    }
    return s;
  }
}

class CanvasModel with ChangeNotifier {
  // image offset of canvas
  double _x = 0;
  // image offset of canvas
  double _y = 0;
  // image scale
  double _scale = 1.0;
  double _devicePixelRatio = 1.0;
  Size _size = Size.zero;
  // the tabbar over the image
  // double tabBarHeight = 0.0;
  // the window border's width
  // double windowBorderWidth = 0.0;
  // remote id
  String id = '';
  late final SessionID sessionId;
  // scroll offset x percent
  double _scrollX = 0.0;
  // scroll offset y percent
  double _scrollY = 0.0;
  ScrollStyle _scrollStyle = ScrollStyle.scrollauto;
  ViewStyle _lastViewStyle = ViewStyle.defaultViewStyle();

  final _imageOverflow = false.obs;

  WeakReference<FFI> parent;

  CanvasModel(this.parent) {
    sessionId = parent.target!.sessionId;
  }

  double get x => _x;
  double get y => _y;
  double get scale => _scale;
  double get devicePixelRatio => _devicePixelRatio;
  Size get size => _size;
  ScrollStyle get scrollStyle => _scrollStyle;
  ViewStyle get viewStyle => _lastViewStyle;
  RxBool get imageOverflow => _imageOverflow;

  _resetScroll() => setScrollPercent(0.0, 0.0);

  setScrollPercent(double x, double y) {
    _scrollX = x;
    _scrollY = y;
  }

  double get scrollX => _scrollX;
  double get scrollY => _scrollY;

  static double get leftToEdge => (isDesktop || isWebDesktop)
      ? windowBorderWidth + kDragToResizeAreaPadding.left
      : 0;
  static double get rightToEdge => (isDesktop || isWebDesktop)
      ? windowBorderWidth + kDragToResizeAreaPadding.right
      : 0;
  static double get topToEdge => (isDesktop || isWebDesktop)
      ? tabBarHeight + windowBorderWidth + kDragToResizeAreaPadding.top
      : 0;
  static double get bottomToEdge => (isDesktop || isWebDesktop)
      ? windowBorderWidth + kDragToResizeAreaPadding.bottom
      : 0;

  updateViewStyle() async {
    Size getSize() {
      final size = MediaQueryData.fromWindow(ui.window).size;
      // If minimized, w or h may be negative here.
      double w = size.width - leftToEdge - rightToEdge;
      double h = size.height - topToEdge - bottomToEdge;
      return Size(w < 0 ? 0 : w, h < 0 ? 0 : h);
    }

    final style = await bind.sessionGetViewStyle(sessionId: sessionId);
    if (style == null) {
      return;
    }

    _size = getSize();
    final displayWidth = getDisplayWidth();
    final displayHeight = getDisplayHeight();
    final viewStyle = ViewStyle(
      style: style,
      width: size.width,
      height: size.height,
      displayWidth: displayWidth,
      displayHeight: displayHeight,
    );
    if (_lastViewStyle == viewStyle) {
      return;
    }
    if (_lastViewStyle.style != viewStyle.style) {
      _resetScroll();
    }
    _lastViewStyle = viewStyle;
    _scale = viewStyle.scale;

    _devicePixelRatio = ui.window.devicePixelRatio;
    if (kIgnoreDpi && style == kRemoteViewStyleOriginal) {
      _scale = 1.0 / _devicePixelRatio;
    }
    _x = (size.width - displayWidth * _scale) / 2;
    _y = (size.height - displayHeight * _scale) / 2;
    _imageOverflow.value = _x < 0 || y < 0;
    notifyListeners();
    parent.target?.inputModel.refreshMousePos();
  }

  updateScrollStyle() async {
    final style = await bind.sessionGetScrollStyle(sessionId: sessionId);
    if (style == kRemoteScrollStyleBar) {
      _scrollStyle = ScrollStyle.scrollbar;
      _resetScroll();
    } else {
      _scrollStyle = ScrollStyle.scrollauto;
    }
    notifyListeners();
  }

  update(double x, double y, double scale) {
    _x = x;
    _y = y;
    _scale = scale;
    notifyListeners();
  }

  bool get cursorEmbedded =>
      parent.target?.ffiModel.display.cursorEmbedded ?? false;

  int getDisplayWidth() {
    final defaultWidth = (isDesktop || isWebDesktop)
        ? kDesktopDefaultDisplayWidth
        : kMobileDefaultDisplayWidth;
    return parent.target?.ffiModel.display.width ?? defaultWidth;
  }

  int getDisplayHeight() {
    final defaultHeight = (isDesktop || isWebDesktop)
        ? kDesktopDefaultDisplayHeight
        : kMobileDefaultDisplayHeight;
    return parent.target?.ffiModel.display.height ?? defaultHeight;
  }

  static double get windowBorderWidth => stateGlobal.windowBorderWidth.value;
  static double get tabBarHeight => stateGlobal.tabBarHeight;

  moveDesktopMouse(double x, double y) {
    if (size.width == 0 || size.height == 0) {
      return;
    }

    // On mobile platforms, move the canvas with the cursor.
    final dw = getDisplayWidth() * _scale;
    final dh = getDisplayHeight() * _scale;
    var dxOffset = 0;
    var dyOffset = 0;
    try {
      if (dw > size.width) {
        dxOffset = (x - dw * (x / size.width) - _x).toInt();
      }
      if (dh > size.height) {
        dyOffset = (y - dh * (y / size.height) - _y).toInt();
      }
    } catch (e) {
      debugPrintStack(
          label:
              '(x,y) ($x,$y), (_x,_y) ($_x,$_y), _scale $_scale, display size (${getDisplayWidth()},${getDisplayHeight()}), size $size, , $e');
      return;
    }

    _x += dxOffset;
    _y += dyOffset;
    if (dxOffset != 0 || dyOffset != 0) {
      notifyListeners();
    }

    // If keyboard is not permitted, do not move cursor when mouse is moving.
    if (parent.target != null && parent.target!.ffiModel.keyboard) {
      // Draw cursor if is not desktop.
      if (!isDesktop) {
        parent.target!.cursorModel.moveLocal(x, y);
      } else {
        try {
          RemoteCursorMovedState.find(id).value = false;
        } catch (e) {
          //
        }
      }
    }
  }

  set scale(v) {
    _scale = v;
    notifyListeners();
  }

  panX(double dx) {
    _x += dx;
    notifyListeners();
  }

  resetOffset() {
    if (isWebDesktop) {
      updateViewStyle();
    } else {
      _x = (size.width - getDisplayWidth() * _scale) / 2;
      _y = (size.height - getDisplayHeight() * _scale) / 2;
    }
    notifyListeners();
  }

  panY(double dy) {
    _y += dy;
    notifyListeners();
  }

  updateScale(double v) {
    if (parent.target?.imageModel.image == null) return;
    final offset = parent.target?.cursorModel.offset ?? const Offset(0, 0);
    var r = parent.target?.cursorModel.getVisibleRect() ?? Rect.zero;
    final px0 = (offset.dx - r.left) * _scale;
    final py0 = (offset.dy - r.top) * _scale;
    _scale *= v;
    final maxs = parent.target?.imageModel.maxScale ?? 1;
    final mins = parent.target?.imageModel.minScale ?? 1;
    if (_scale > maxs) _scale = maxs;
    if (_scale < mins) _scale = mins;
    r = parent.target?.cursorModel.getVisibleRect() ?? Rect.zero;
    final px1 = (offset.dx - r.left) * _scale;
    final py1 = (offset.dy - r.top) * _scale;
    _x -= px1 - px0;
    _y -= py1 - py0;
    notifyListeners();
  }

  clear([bool notify = false]) {
    _x = 0;
    _y = 0;
    _scale = 1.0;
    if (notify) notifyListeners();
  }
}

// data for cursor
class CursorData {
  final String peerId;
  final int id;
  final img2.Image image;
  double scale;
  Uint8List? data;
  final double hotxOrigin;
  final double hotyOrigin;
  double hotx;
  double hoty;
  final int width;
  final int height;

  CursorData({
    required this.peerId,
    required this.id,
    required this.image,
    required this.scale,
    required this.data,
    required this.hotxOrigin,
    required this.hotyOrigin,
    required this.width,
    required this.height,
  })  : hotx = hotxOrigin * scale,
        hoty = hotxOrigin * scale;

  int _doubleToInt(double v) => (v * 10e6).round().toInt();

  double _checkUpdateScale(double scale) {
    double oldScale = this.scale;
    if (scale != 1.0) {
      // Update data if scale changed.
      final tgtWidth = (width * scale).toInt();
      final tgtHeight = (width * scale).toInt();
      if (tgtWidth < kMinCursorSize || tgtHeight < kMinCursorSize) {
        double sw = kMinCursorSize.toDouble() / width;
        double sh = kMinCursorSize.toDouble() / height;
        scale = sw < sh ? sh : sw;
      }
    }

    if (_doubleToInt(oldScale) != _doubleToInt(scale)) {
      if (Platform.isWindows) {
        data = img2
            .copyResize(
              image,
              width: (width * scale).toInt(),
              height: (height * scale).toInt(),
              interpolation: img2.Interpolation.average,
            )
            .getBytes(order: img2.ChannelOrder.bgra);
      } else {
        data = Uint8List.fromList(
          img2.encodePng(
            img2.copyResize(
              image,
              width: (width * scale).toInt(),
              height: (height * scale).toInt(),
              interpolation: img2.Interpolation.average,
            ),
          ),
        );
      }
    }

    this.scale = scale;
    hotx = hotxOrigin * scale;
    hoty = hotyOrigin * scale;
    return scale;
  }

  String updateGetKey(double scale) {
    scale = _checkUpdateScale(scale);
    return '${peerId}_${id}_${_doubleToInt(width * scale)}_${_doubleToInt(height * scale)}';
  }
}

const _forbiddenCursorPng =
    'iVBORw0KGgoAAAANSUhEUgAAACAAAAAgCAMAAABEpIrGAAAAAXNSR0IB2cksfwAAAAlwSFlzAAALEwAACxMBAJqcGAAAAkZQTFRFAAAA2B4G2B4G2B4G2B4G2B4G2B4G2B4G2B4G2B4G2B4G2B4G2B4G2B4G2B4G2B4G2B4G2B4G2B4G2B4G2B4G2B4G2B4G2B4G2B4G2B4G2B4G2B4G2B4G2B4G2B4G2B4G2B4G2B4G2B4G2B4G2B4G2B4G2B4G2B4G2B4G2B4G2B4G2B4G2B4G2B4G2B4G2B4G2B4G2B4G2B4G2B4G2B4G2B4G2B4G2B4G2B4G2B4G2B4G2B4G2B4G2B4G2B4G2B4G2B4GWAwCAAAAAAAA2B4GAAAAMTExAAAAAAAA2B4G2B4G2B4GAAAAmZmZkZGRAQEBAAAA2B4G2B4G2B4G////oKCgAwMDag8D2B4G2B4G2B4Gra2tBgYGbg8D2B4G2B4Gubm5CQkJTwsCVgwC2B4GxcXFDg4OAAAAAAAA2B4G2B4Gz8/PFBQUAAAAAAAA2B4G2B4G2B4G2B4G2B4G2B4G2B4GDgIA2NjYGxsbAAAAAAAA2B4GFwMB4eHhIyMjAAAAAAAA2B4G6OjoLCwsAAAAAAAA2B4G2B4G2B4G2B4G2B4GCQEA4ODgv7+/iYmJY2NjAgICAAAA9PT0Ojo6AAAAAAAAAAAA+/v7SkpKhYWFr6+vAAAAAAAA8/PzOTk5ERER9fX1KCgoAAAAgYGBKioqAAAAAAAApqamlpaWAAAAAAAAAAAAAAAAAAAAAAAALi4u/v7+GRkZAAAAAAAAAAAAAAAAAAAAfn5+AAAAAAAAV1dXkJCQAAAAAAAAAQEBAAAAAAAAAAAA7Hz6BAAAAMJ0Uk5TAAIWEwEynNz6//fVkCAatP2fDUHs6cDD8d0mPfT5fiEskiIR584A0gejr3AZ+P4plfALf5ZiTL85a4ziD6697fzN3UYE4v/4TwrNHuT///tdRKZh///+1U/ZBv///yjb///eAVL//50Cocv//6oFBbPvpGZCbfT//7cIhv///8INM///zBEcWYSZmO7//////1P////ts/////8vBv//////gv//R/z///QQz9sevP///2waXhNO/+fc//8mev/5gAe2r90MAAAByUlEQVR4nGNggANGJmYWBpyAlY2dg5OTi5uHF6s0H78AJxRwCAphyguLgKRExcQlQLSkFLq8tAwnp6ycPNABjAqKQKNElVDllVU4OVVhVquJA81Q10BRoAkUUYbJa4Edoo0sr6PLqaePLG/AyWlohKTAmJPTBFnelAFoixmSAnNOTgsUeQZLTk4rJAXWnJw2EHlbiDyDPCenHZICe04HFrh+RydnBgYWPU5uJAWinJwucPNd3dw9GDw5Ob2QFHBzcnrD7ffx9fMPCOTkDEINhmC4+3x8Q0LDwlEDIoKTMzIKKg9SEBIdE8sZh6SAJZ6Tkx0qD1YQkpCYlIwclCng0AXLQxSEpKalZyCryATKZwkhKQjJzsnNQ1KQXwBUUVhUXBJYWgZREFJeUVmFpMKlWg+anmqgCkJq6+obkG1pLEBTENLU3NKKrIKhrb2js8u4G6Kgpze0r3/CRAZMAHbkpJDJU6ZMmTqtFbuC6TNmhsyaMnsOFlmwgrnzpsxfELJwEXZ5Bp/FS3yWLlsesmLlKuwKVk9Ys5Zh3foN0zduwq5g85atDAzbpqSGbN9RhV0FGOzctWH3lD14FOzdt3H/gQw8Cg4u2gQPAwBYDXXdIH+wqAAAAABJRU5ErkJggg==';
const _defaultCursorPng =
    'iVBORw0KGgoAAAANSUhEUgAAACAAAAAgCAYAAABzenr0AAAAAXNSR0IArs4c6QAAAARzQklUCAgICHwIZIgAAAFmSURBVFiF7dWxSlxREMbx34QFDRowYBchZSxSCWlMCOwD5FGEFHap06UI7KPsAyyEEIQFqxRaCqYTsqCJFsKkuAeRXb17wrqV918dztw55zszc2fo6Oh47MR/e3zO1/iAHWmznHKGQwx9ip/LEbCfazbsoY8j/JLOhcC6sCW9wsjEwJf483AC9nPNc1+lFRwI13d+l3rYFS799rFGxJMqARv2pBXh+72XQ7gWvklPS7TmMl9Ak/M+DqrENvxAv/guKKApuKPWl0/TROK4+LbSqzhuB+OZ3fRSeFPWY+Fkyn56Y29hfgTSpnQ+s98cvorVey66uPlNFxKwZOYLCGfCs5n9NMYVrsp6mvXSoFqpqYFDvMBkStgJJe93dZOwVXxbqUnBENulydSReqUrDhcX0PT2EXarBYS3GNXMhboinBgIl9K71kg0L3+PvyYGdVpruT2MwrF0iotiXfIwus0Dj+OOjo6Of+e7ab74RkpgAAAAAElFTkSuQmCC';

final preForbiddenCursor = PredefinedCursor(
  png: _forbiddenCursorPng,
  id: -2,
);
final preDefaultCursor = PredefinedCursor(
  png: _defaultCursorPng,
  id: -1,
  hotxGetter: (double w) => w / 2,
  hotyGetter: (double h) => h / 2,
);

class PredefinedCursor {
  ui.Image? _image;
  img2.Image? _image2;
  CursorData? _cache;
  String png;
  int id;
  double Function(double)? hotxGetter;
  double Function(double)? hotyGetter;

  PredefinedCursor(
      {required this.png, required this.id, this.hotxGetter, this.hotyGetter}) {
    init();
  }

  ui.Image? get image => _image;
  CursorData? get cache => _cache;

  init() {
    _image2 = img2.decodePng(base64Decode(png));
    if (_image2 != null) {
      () async {
        final defaultImg = _image2!;
        // This function is called only one time, no need to care about the performance.
        Uint8List data = defaultImg.getBytes(order: img2.ChannelOrder.rgba);
        _image = await img.decodeImageFromPixels(
            data, defaultImg.width, defaultImg.height, ui.PixelFormat.rgba8888);

        double scale = 1.0;
        if (Platform.isWindows) {
          data = _image2!.getBytes(order: img2.ChannelOrder.bgra);
        } else {
          data = Uint8List.fromList(img2.encodePng(_image2!));
        }

        _cache = CursorData(
          peerId: '',
          id: id,
          image: _image2!.clone(),
          scale: scale,
          data: data,
          hotxOrigin:
              hotxGetter != null ? hotxGetter!(_image2!.width.toDouble()) : 0,
          hotyOrigin:
              hotyGetter != null ? hotyGetter!(_image2!.height.toDouble()) : 0,
          width: _image2!.width,
          height: _image2!.height,
        );
      }();
    }
  }
}

class CursorModel with ChangeNotifier {
  ui.Image? _image;
  final _images = <int, Tuple3<ui.Image, double, double>>{};
  CursorData? _cache;
  final _cacheMap = <int, CursorData>{};
  final _cacheKeys = <String>{};
  double _x = -10000;
  double _y = -10000;
  double _hotx = 0;
  double _hoty = 0;
  double _displayOriginX = 0;
  double _displayOriginY = 0;
  DateTime? _firstUpdateMouseTime;
  bool gotMouseControl = true;
  DateTime _lastPeerMouse = DateTime.now()
      .subtract(Duration(milliseconds: 3000 * kMouseControlTimeoutMSec));
  String id = '';
  WeakReference<FFI> parent;

  ui.Image? get image => _image;
  CursorData? get cache => _cache;

  double get x => _x - _displayOriginX;
  double get y => _y - _displayOriginY;

  Offset get offset => Offset(_x, _y);

  double get hotx => _hotx;
  double get hoty => _hoty;

  bool get isPeerControlProtected =>
      DateTime.now().difference(_lastPeerMouse).inMilliseconds <
      kMouseControlTimeoutMSec;

  bool isConnIn2Secs() {
    if (_firstUpdateMouseTime == null) {
      _firstUpdateMouseTime = DateTime.now();
      return true;
    } else {
      return DateTime.now().difference(_firstUpdateMouseTime!).inSeconds < 2;
    }
  }

  CursorModel(this.parent);

  Set<String> get cachedKeys => _cacheKeys;
  addKey(String key) => _cacheKeys.add(key);

  // remote physical display coordinate
  Rect getVisibleRect() {
    final size = MediaQueryData.fromWindow(ui.window).size;
    final xoffset = parent.target?.canvasModel.x ?? 0;
    final yoffset = parent.target?.canvasModel.y ?? 0;
    final scale = parent.target?.canvasModel.scale ?? 1;
    final x0 = _displayOriginX - xoffset / scale;
    final y0 = _displayOriginY - yoffset / scale;
    return Rect.fromLTWH(x0, y0, size.width / scale, size.height / scale);
  }

  double adjustForKeyboard() {
    final m = MediaQueryData.fromWindow(ui.window);
    var keyboardHeight = m.viewInsets.bottom;
    final size = m.size;
    if (keyboardHeight < 100) return 0;
    final s = parent.target?.canvasModel.scale ?? 1.0;
    final thresh = (size.height - keyboardHeight) / 2;
    var h = (_y - getVisibleRect().top) * s; // local physical display height
    return h - thresh;
  }

  move(double x, double y) {
    moveLocal(x, y);
    parent.target?.inputModel.moveMouse(_x, _y);
  }

  moveLocal(double x, double y) {
    final scale = parent.target?.canvasModel.scale ?? 1.0;
    final xoffset = parent.target?.canvasModel.x ?? 0;
    final yoffset = parent.target?.canvasModel.y ?? 0;
    _x = (x - xoffset) / scale + _displayOriginX;
    _y = (y - yoffset) / scale + _displayOriginY;
    notifyListeners();
  }

  reset() {
    _x = _displayOriginX;
    _y = _displayOriginY;
    parent.target?.inputModel.moveMouse(_x, _y);
    parent.target?.canvasModel.clear(true);
    notifyListeners();
  }

  updatePan(double dx, double dy, bool touchMode) {
    if (touchMode) {
      final scale = parent.target?.canvasModel.scale ?? 1.0;
      _x += dx / scale;
      _y += dy / scale;
      parent.target?.inputModel.moveMouse(_x, _y);
      notifyListeners();
      return;
    }
    if (parent.target?.imageModel.image == null) return;
    final scale = parent.target?.canvasModel.scale ?? 1.0;
    dx /= scale;
    dy /= scale;
    final r = getVisibleRect();
    var cx = r.center.dx;
    var cy = r.center.dy;
    var tryMoveCanvasX = false;
    if (dx > 0) {
      final maxCanvasCanMove = _displayOriginX +
          (parent.target?.imageModel.image!.width ?? 1280) -
          r.right.roundToDouble();
      tryMoveCanvasX = _x + dx > cx && maxCanvasCanMove > 0;
      if (tryMoveCanvasX) {
        dx = min(dx, maxCanvasCanMove);
      } else {
        final maxCursorCanMove = r.right - _x;
        dx = min(dx, maxCursorCanMove);
      }
    } else if (dx < 0) {
      final maxCanvasCanMove = _displayOriginX - r.left.roundToDouble();
      tryMoveCanvasX = _x + dx < cx && maxCanvasCanMove < 0;
      if (tryMoveCanvasX) {
        dx = max(dx, maxCanvasCanMove);
      } else {
        final maxCursorCanMove = r.left - _x;
        dx = max(dx, maxCursorCanMove);
      }
    }
    var tryMoveCanvasY = false;
    if (dy > 0) {
      final mayCanvasCanMove = _displayOriginY +
          (parent.target?.imageModel.image!.height ?? 720) -
          r.bottom.roundToDouble();
      tryMoveCanvasY = _y + dy > cy && mayCanvasCanMove > 0;
      if (tryMoveCanvasY) {
        dy = min(dy, mayCanvasCanMove);
      } else {
        final mayCursorCanMove = r.bottom - _y;
        dy = min(dy, mayCursorCanMove);
      }
    } else if (dy < 0) {
      final mayCanvasCanMove = _displayOriginY - r.top.roundToDouble();
      tryMoveCanvasY = _y + dy < cy && mayCanvasCanMove < 0;
      if (tryMoveCanvasY) {
        dy = max(dy, mayCanvasCanMove);
      } else {
        final mayCursorCanMove = r.top - _y;
        dy = max(dy, mayCursorCanMove);
      }
    }

    if (dx == 0 && dy == 0) return;
    _x += dx;
    _y += dy;
    if (tryMoveCanvasX && dx != 0) {
      parent.target?.canvasModel.panX(-dx);
    }
    if (tryMoveCanvasY && dy != 0) {
      parent.target?.canvasModel.panY(-dy);
    }

    parent.target?.inputModel.moveMouse(_x, _y);
    notifyListeners();
  }

  updateCursorData(Map<String, dynamic> evt) async {
    var id = int.parse(evt['id']);
    _hotx = double.parse(evt['hotx']);
    _hoty = double.parse(evt['hoty']);
    var width = int.parse(evt['width']);
    var height = int.parse(evt['height']);
    List<dynamic> colors = json.decode(evt['colors']);
    final rgba = Uint8List.fromList(colors.map((s) => s as int).toList());
    final image = await img.decodeImageFromPixels(
        rgba, width, height, ui.PixelFormat.rgba8888);
    _image = image;
    if (await _updateCache(rgba, image, id, width, height)) {
      _images[id] = Tuple3(image, _hotx, _hoty);
    } else {
      _hotx = 0;
      _hoty = 0;
    }
    try {
      // my throw exception, because the listener maybe already dispose
      notifyListeners();
    } catch (e) {
      debugPrint('WARNING: updateCursorId $id, without notifyListeners(). $e');
    }
  }

  Future<bool> _updateCache(
      Uint8List rgba, ui.Image image, int id, int w, int h) async {
    Uint8List? data;
    img2.Image imgOrigin = img2.Image.fromBytes(
        width: w, height: h, bytes: rgba.buffer, order: img2.ChannelOrder.rgba);
    if (Platform.isWindows) {
      data = imgOrigin.getBytes(order: img2.ChannelOrder.bgra);
    } else {
      ByteData? imgBytes =
          await image.toByteData(format: ui.ImageByteFormat.png);
      if (imgBytes == null) {
        return false;
      }
      data = imgBytes.buffer.asUint8List();
    }
    _cache = CursorData(
      peerId: this.id,
      id: id,
      image: imgOrigin,
      scale: 1.0,
      data: data,
      hotxOrigin: _hotx,
      hotyOrigin: _hoty,
      width: w,
      height: h,
    );
    _cacheMap[id] = _cache!;
    return true;
  }

  updateCursorId(Map<String, dynamic> evt) async {
    final id = int.parse(evt['id']);
    _cache = _cacheMap[id];
    final tmp = _images[id];
    if (tmp != null) {
      _image = tmp.item1;
      _hotx = tmp.item2;
      _hoty = tmp.item3;
      notifyListeners();
    } else {
      debugPrint(
          'WARNING: updateCursorId $id, cache is ${_cache == null ? "null" : "not null"}. without notifyListeners()');
    }
  }

  /// Update the cursor position.
  updateCursorPosition(Map<String, dynamic> evt, String id) async {
    if (!isConnIn2Secs()) {
      gotMouseControl = false;
      _lastPeerMouse = DateTime.now();
    }
    _x = double.parse(evt['x']);
    _y = double.parse(evt['y']);
    try {
      RemoteCursorMovedState.find(id).value = true;
    } catch (e) {
      //
    }
    notifyListeners();
  }

  updateDisplayOrigin(double x, double y) {
    _displayOriginX = x;
    _displayOriginY = y;
    _x = x + 1;
    _y = y + 1;
    parent.target?.inputModel.moveMouse(x, y);
    parent.target?.canvasModel.resetOffset();
    notifyListeners();
  }

  updateDisplayOriginWithCursor(
      double x, double y, double xCursor, double yCursor) {
    _displayOriginX = x;
    _displayOriginY = y;
    _x = xCursor;
    _y = yCursor;
    parent.target?.inputModel.moveMouse(x, y);
    notifyListeners();
  }

  clear() {
    _x = -10000;
    _x = -10000;
    _image = null;
    _images.clear();

    _clearCache();
    _cache = null;
    _cacheMap.clear();
  }

  _clearCache() {
    final keys = {...cachedKeys};
    for (var k in keys) {
      debugPrint("deleting cursor with key $k");
      CursorManager.instance.deleteCursor(k);
    }
  }
}

class QualityMonitorData {
  String? speed;
  String? fps;
  String? delay;
  String? targetBitrate;
  String? codecFormat;
}

class QualityMonitorModel with ChangeNotifier {
  WeakReference<FFI> parent;

  QualityMonitorModel(this.parent);
  var _show = false;
  final _data = QualityMonitorData();

  bool get show => _show;
  QualityMonitorData get data => _data;

  checkShowQualityMonitor(SessionID sessionId) async {
    final show = await bind.sessionGetToggleOption(
            sessionId: sessionId, arg: 'show-quality-monitor') ==
        true;
    if (_show != show) {
      _show = show;
      notifyListeners();
    }
  }

  updateQualityStatus(Map<String, dynamic> evt) {
    try {
      if ((evt['speed'] as String).isNotEmpty) _data.speed = evt['speed'];
      if ((evt['fps'] as String).isNotEmpty) _data.fps = evt['fps'];
      if ((evt['delay'] as String).isNotEmpty) _data.delay = evt['delay'];
      if ((evt['target_bitrate'] as String).isNotEmpty) {
        _data.targetBitrate = evt['target_bitrate'];
      }
      if ((evt['codec_format'] as String).isNotEmpty) {
        _data.codecFormat = evt['codec_format'];
      }
      notifyListeners();
    } catch (e) {
      //
    }
  }
}

class RecordingModel with ChangeNotifier {
  WeakReference<FFI> parent;
  RecordingModel(this.parent);
  bool _start = false;
  get start => _start;

  onSwitchDisplay() {
    if (isIOS || !_start) return;
    final sessionId = parent.target?.sessionId;
    int? width = parent.target?.canvasModel.getDisplayWidth();
    int? height = parent.target?.canvasModel.getDisplayHeight();
    if (sessionId == null || width == null || height == null) return;
    bind.sessionRecordScreen(
        sessionId: sessionId, start: true, width: width, height: height);
  }

  toggle() async {
    if (isIOS) return;
    final sessionId = parent.target?.sessionId;
    if (sessionId == null) return;
    _start = !_start;
    notifyListeners();
    await bind.sessionRecordStatus(sessionId: sessionId, status: _start);
    if (_start) {
      bind.sessionRefresh(sessionId: sessionId);
    } else {
      bind.sessionRecordScreen(
          sessionId: sessionId, start: false, width: 0, height: 0);
    }
  }

  onClose() {
    if (isIOS) return;
    final sessionId = parent.target?.sessionId;
    if (sessionId == null) return;
    _start = false;
    bind.sessionRecordScreen(
        sessionId: sessionId, start: false, width: 0, height: 0);
  }
}

class ElevationModel with ChangeNotifier {
  WeakReference<FFI> parent;
  ElevationModel(this.parent);
  bool _running = false;
  bool _canElevate = false;
  bool get showRequestMenu => _canElevate && !_running;
  onPeerInfo(PeerInfo pi) {
    _canElevate = pi.platform == kPeerPlatformWindows && pi.sasEnabled == false;
  }

  onPortableServiceRunning(Map<String, dynamic> evt) {
    _running = evt['running'] == 'true';
  }
}

enum ConnType { defaultConn, fileTransfer, portForward, rdp }

/// Flutter state manager and data communication with the Rust core.
class FFI {
  var id = '';
  var version = '';
  var connType = ConnType.defaultConn;
  var closed = false;
  var auditNote = '';

  /// dialogManager use late to ensure init after main page binding [globalKey]
  late final dialogManager = OverlayDialogManager();

  late final SessionID sessionId;
  late final ImageModel imageModel; // session
  late final FfiModel ffiModel; // session
  late final CursorModel cursorModel; // session
  late final CanvasModel canvasModel; // session
  late final ServerModel serverModel; // global
  late final ChatModel chatModel; // session
  late final FileModel fileModel; // session
  late final AbModel abModel; // global
  late final GroupModel groupModel; // global
  late final UserModel userModel; // global
  late final PeerTabModel peerTabModel; // global
  late final QualityMonitorModel qualityMonitorModel; // session
  late final RecordingModel recordingModel; // session
  late final InputModel inputModel; // session
  late final ElevationModel elevationModel; // session

  FFI(SessionID? sId) {
    sessionId = sId ?? (isDesktop ? Uuid().v4obj() : _constSessionId);
    imageModel = ImageModel(WeakReference(this));
    ffiModel = FfiModel(WeakReference(this));
    cursorModel = CursorModel(WeakReference(this));
    canvasModel = CanvasModel(WeakReference(this));
    serverModel = ServerModel(WeakReference(this));
    chatModel = ChatModel(WeakReference(this));
    fileModel = FileModel(WeakReference(this));
    userModel = UserModel(WeakReference(this));
    peerTabModel = PeerTabModel(WeakReference(this));
    abModel = AbModel(WeakReference(this));
    groupModel = GroupModel(WeakReference(this));
    qualityMonitorModel = QualityMonitorModel(WeakReference(this));
    recordingModel = RecordingModel(WeakReference(this));
    inputModel = InputModel(WeakReference(this));
    elevationModel = ElevationModel(WeakReference(this));
  }

  /// Mobile reuse FFI
  void mobileReset() {
<<<<<<< HEAD
    ffiModel.waitForFirstImage.value = true;
    ffiModel.waitForImageDialogShow.value = true;
    ffiModel.waitForImageTimer?.cancel();
    ffiModel.waitForImageTimer = null;
=======
    _waitForImageDialogShow.clear();
    _waitForFirstImage.clear();
>>>>>>> a9308dd9
  }

  /// Start with the given [id]. Only transfer file if [isFileTransfer], only port forward if [isPortForward].
  void start(String id,
      {bool isFileTransfer = false,
      bool isPortForward = false,
      bool isRdp = false,
      String? switchUuid,
      String? password,
      bool? forceRelay,
      int? tabWindowId}) {
    closed = false;
    auditNote = '';
    if (isMobile) mobileReset();
    assert(!(isFileTransfer && isPortForward), 'more than one connect type');
    if (isFileTransfer) {
      connType = ConnType.fileTransfer;
    } else if (isPortForward) {
      connType = ConnType.portForward;
    } else {
      chatModel.resetClientMode();
      connType = ConnType.defaultConn;
      canvasModel.id = id;
      imageModel.id = id;
      cursorModel.id = id;
    }
    // If tabWindowId != null, this session is a "tab -> window" one.
    // Else this session is a new one.
    if (tabWindowId == null) {
      // ignore: unused_local_variable
      final addRes = bind.sessionAddSync(
        sessionId: sessionId,
        id: id,
        isFileTransfer: isFileTransfer,
        isPortForward: isPortForward,
        isRdp: isRdp,
        switchUuid: switchUuid ?? '',
        forceRelay: forceRelay ?? false,
        password: password ?? '',
      );
    }
    final stream = bind.sessionStart(sessionId: sessionId, id: id);
    final cb = ffiModel.startEventListener(sessionId, id);
    final useTextureRender = bind.mainUseTextureRender();

    final SimpleWrapper<bool> isToNewWindowNotified = SimpleWrapper(false);
    // Preserved for the rgba data.
    stream.listen((message) {
      if (closed) return;
      if (tabWindowId != null && !isToNewWindowNotified.value) {
        // Session is read to be moved to a new window.
        // Get the cached data and handle the cached data.
        Future.delayed(Duration.zero, () async {
          final cachedData = await DesktopMultiWindow.invokeMethod(
              tabWindowId, kWindowEventGetCachedSessionData, id);
          if (cachedData == null) {
            // unreachable
            debugPrint('Unreachable, the cached data is empty.');
            return;
          }
          final data = CachedPeerData.fromString(cachedData);
          if (data == null) {
            debugPrint('Unreachable, the cached data cannot be decoded.');
            return;
          }
          ffiModel.handleCachedPeerData(data, id);
          await bind.sessionRefresh(sessionId: sessionId);
        });
        isToNewWindowNotified.value = true;
      }
      () async {
        if (message is EventToUI_Event) {
          if (message.field0 == "close") {
            closed = true;
            debugPrint('Exit session event loop');
            return;
          }

          Map<String, dynamic>? event;
          try {
            event = json.decode(message.field0);
          } catch (e) {
            debugPrint('json.decode fail1(): $e, ${message.field0}');
          }
          if (event != null) {
            await cb(event);
          }
        } else if (message is EventToUI_Rgba) {
          if (useTextureRender) {
            onEvent2UIRgba();
          } else {
            // Fetch the image buffer from rust codes.
            final sz = platformFFI.getRgbaSize(sessionId);
            if (sz == 0) {
              return;
            }
            final rgba = platformFFI.getRgba(sessionId, sz);
            if (rgba != null) {
              onEvent2UIRgba();
              imageModel.onRgba(rgba);
            }
          }
        }
      }();
    });
    // every instance will bind a stream
    this.id = id;
  }

  void onEvent2UIRgba() async {
    if (ffiModel.waitForImageDialogShow.isTrue) {
      ffiModel.waitForImageDialogShow.value = false;
      ffiModel.waitForImageTimer?.cancel();
      clearWaitingForImage(dialogManager, sessionId);
    }
    if (ffiModel.waitForFirstImage.value == true) {
      ffiModel.waitForFirstImage.value = false;
      dialogManager.dismissAll();
      await canvasModel.updateViewStyle();
      await canvasModel.updateScrollStyle();
      for (final cb in imageModel.callbacksOnFirstImage) {
        cb(id);
      }
    }
  }

  /// Login with [password], choose if the client should [remember] it.
  void login(String osUsername, String osPassword, SessionID sessionId,
      String password, bool remember) {
    bind.sessionLogin(
        sessionId: sessionId,
        osUsername: osUsername,
        osPassword: osPassword,
        password: password,
        remember: remember);
  }

  /// Close the remote session.
  Future<void> close({bool closeSession = true}) async {
    closed = true;
    chatModel.close();
    if (imageModel.image != null && !isWebDesktop) {
      await setCanvasConfig(
          sessionId,
          cursorModel.x,
          cursorModel.y,
          canvasModel.x,
          canvasModel.y,
          canvasModel.scale,
          ffiModel.pi.currentDisplay);
    }
    imageModel.update(null);
    cursorModel.clear();
    ffiModel.clear();
    canvasModel.clear();
    inputModel.resetModifiers();
    if (closeSession) {
      await bind.sessionClose(sessionId: sessionId);
    }
    debugPrint('model $id closed');
    id = '';
  }

  void setMethodCallHandler(FMethod callback) {
    platformFFI.setMethodCallHandler(callback);
  }

  Future<bool> invokeMethod(String method, [dynamic arguments]) async {
    return await platformFFI.invokeMethod(method, arguments);
  }
}

const kInvalidResolutionValue = -1;
const kVirtualDisplayResolutionValue = 0;

class Display {
  double x = 0;
  double y = 0;
  int width = 0;
  int height = 0;
  bool cursorEmbedded = false;
  int originalWidth = kInvalidResolutionValue;
  int originalHeight = kInvalidResolutionValue;

  Display() {
    width = (isDesktop || isWebDesktop)
        ? kDesktopDefaultDisplayWidth
        : kMobileDefaultDisplayWidth;
    height = (isDesktop || isWebDesktop)
        ? kDesktopDefaultDisplayHeight
        : kMobileDefaultDisplayHeight;
  }

  @override
  bool operator ==(Object other) =>
      other is Display &&
      other.runtimeType == runtimeType &&
      _innerEqual(other);

  bool _innerEqual(Display other) =>
      other.x == x &&
      other.y == y &&
      other.width == width &&
      other.height == height &&
      other.cursorEmbedded == cursorEmbedded;

  bool get isOriginalResolutionSet =>
      originalWidth != kInvalidResolutionValue &&
      originalHeight != kInvalidResolutionValue;
  bool get isVirtualDisplayResolution =>
      originalWidth == kVirtualDisplayResolutionValue &&
      originalHeight == kVirtualDisplayResolutionValue;
  bool get isOriginalResolution =>
      width == originalWidth && height == originalHeight;
}

class Resolution {
  int width = 0;
  int height = 0;
  Resolution(this.width, this.height);

  @override
  String toString() {
    return 'Resolution($width,$height)';
  }
}

class Features {
  bool privacyMode = false;
}

class PeerInfo with ChangeNotifier {
  String version = '';
  String username = '';
  String hostname = '';
  String platform = '';
  bool sasEnabled = false;
  int currentDisplay = 0;
  List<Display> displays = [];
  Features features = Features();
  List<Resolution> resolutions = [];
  Map<String, dynamic> platform_additions = {};

  RxBool isSet = false.obs;

  bool get is_wayland => platform_additions['is_wayland'] == true;
  bool get is_headless => platform_additions['headless'] == true;
}

const canvasKey = 'canvas';

Future<void> setCanvasConfig(
    SessionID sessionId,
    double xCursor,
    double yCursor,
    double xCanvas,
    double yCanvas,
    double scale,
    int currentDisplay) async {
  final p = <String, dynamic>{};
  p['xCursor'] = xCursor;
  p['yCursor'] = yCursor;
  p['xCanvas'] = xCanvas;
  p['yCanvas'] = yCanvas;
  p['scale'] = scale;
  p['currentDisplay'] = currentDisplay;
  await bind.sessionSetFlutterOption(
      sessionId: sessionId, k: canvasKey, v: jsonEncode(p));
}

Future<Map<String, dynamic>?> getCanvasConfig(SessionID sessionId) async {
  if (!isWebDesktop) return null;
  var p =
      await bind.sessionGetFlutterOption(sessionId: sessionId, k: canvasKey);
  if (p == null || p.isEmpty) return null;
  try {
    Map<String, dynamic> m = json.decode(p);
    return m;
  } catch (e) {
    return null;
  }
}

Future<void> initializeCursorAndCanvas(FFI ffi) async {
  var p = await getCanvasConfig(ffi.sessionId);
  int currentDisplay = 0;
  if (p != null) {
    currentDisplay = p['currentDisplay'];
  }
  if (p == null || currentDisplay != ffi.ffiModel.pi.currentDisplay) {
    ffi.cursorModel
        .updateDisplayOrigin(ffi.ffiModel.display.x, ffi.ffiModel.display.y);
    return;
  }
  double xCursor = p['xCursor'];
  double yCursor = p['yCursor'];
  double xCanvas = p['xCanvas'];
  double yCanvas = p['yCanvas'];
  double scale = p['scale'];
  ffi.cursorModel.updateDisplayOriginWithCursor(
      ffi.ffiModel.display.x, ffi.ffiModel.display.y, xCursor, yCursor);
  ffi.canvasModel.update(xCanvas, yCanvas, scale);
}

clearWaitingForImage(OverlayDialogManager? dialogManager, SessionID sessionId) {
  dialogManager?.dismissByTag('$sessionId-waiting-for-image');
}<|MERGE_RESOLUTION|>--- conflicted
+++ resolved
@@ -1718,15 +1718,10 @@
 
   /// Mobile reuse FFI
   void mobileReset() {
-<<<<<<< HEAD
     ffiModel.waitForFirstImage.value = true;
     ffiModel.waitForImageDialogShow.value = true;
     ffiModel.waitForImageTimer?.cancel();
     ffiModel.waitForImageTimer = null;
-=======
-    _waitForImageDialogShow.clear();
-    _waitForFirstImage.clear();
->>>>>>> a9308dd9
   }
 
   /// Start with the given [id]. Only transfer file if [isFileTransfer], only port forward if [isPortForward].
