--- conflicted
+++ resolved
@@ -67,11 +67,7 @@
         "-m",
         "--manufacturer",
         type=str,
-<<<<<<< HEAD
         default="Breitenstein IT",
-=======
-        default="RustDesk",
->>>>>>> 24ea55b0
         help="The app manufacturer.",
     )
     return parser
